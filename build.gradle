--- conflicted
+++ resolved
@@ -4,16 +4,9 @@
     repositories {
         jcenter()
         google()
-<<<<<<< HEAD
-
-    }
-    dependencies {
-        classpath 'com.android.tools.build:gradle:3.0.1'
-=======
     }
     dependencies {
         classpath 'com.android.tools.build:gradle:3.1.2'
->>>>>>> 3d797f2c
 
         // NOTE: Do not place your application dependencies here; they belong
         // in the individual module build.gradle files
