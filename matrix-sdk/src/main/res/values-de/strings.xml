--- conflicted
+++ resolved
@@ -81,10 +81,6 @@
     <string name="medium_email">E-Mail-Adresse</string>
     <string name="medium_phone_number">Telefonnummer</string>
 
-<<<<<<< HEAD
-<string name="unread_messages_footer">Du hast alle Nachrichten gelesen</string>
-=======
     <string name="unread_messages_footer">Du hast alle Nachrichten gelesen</string>
->>>>>>> bb827a39
 
     </resources>