/*
 * Copyright 2014 OpenMarket Ltd
 * Copyright 2017 Vector Creations Ltd

 * Licensed under the Apache License, Version 2.0 (the "License");
 * you may not use this file except in compliance with the License.
 * You may obtain a copy of the License at
 *
 *     http://www.apache.org/licenses/LICENSE-2.0
 *
 * Unless required by applicable law or agreed to in writing, software
 * distributed under the License is distributed on an "AS IS" BASIS,
 * WITHOUT WARRANTIES OR CONDITIONS OF ANY KIND, either express or implied.
 * See the License for the specific language governing permissions and
 * limitations under the License.
 */
package org.matrix.androidsdk;

<<<<<<< HEAD
import android.support.annotation.NonNull;
=======
import android.content.Context;
import android.content.pm.ApplicationInfo;
import android.content.pm.PackageInfo;
import android.content.pm.PackageManager;
import android.support.annotation.NonNull;
import android.text.TextUtils;
import android.util.Pair;
>>>>>>> 3d797f2c

import com.facebook.stetho.okhttp3.StethoInterceptor;
import com.google.gson.Gson;

<<<<<<< HEAD
import org.matrix.androidsdk.rest.model.login.Credentials;
import org.matrix.androidsdk.util.JsonUtils;
import org.matrix.androidsdk.util.PolymorphicRequestBodyConverter;
import org.matrix.androidsdk.util.UnsentEventsManager;

import okhttp3.OkHttpClient;
=======
import org.matrix.androidsdk.listeners.IMXNetworkEventListener;
import org.matrix.androidsdk.network.NetworkConnectivityReceiver;
import org.matrix.androidsdk.rest.client.MXRestExecutorService;
import org.matrix.androidsdk.rest.model.login.Credentials;
import org.matrix.androidsdk.ssl.CertUtil;
import org.matrix.androidsdk.util.FormattedJsonHttpLogger;
import org.matrix.androidsdk.util.JsonUtils;
import org.matrix.androidsdk.util.Log;
import org.matrix.androidsdk.util.PolymorphicRequestBodyConverter;
import org.matrix.androidsdk.util.UnsentEventsManager;

import java.io.IOException;
import java.util.concurrent.TimeUnit;

import javax.net.ssl.SSLSocketFactory;
import javax.net.ssl.X509TrustManager;

import okhttp3.Dispatcher;
import okhttp3.HttpUrl;
import okhttp3.Interceptor;
import okhttp3.OkHttpClient;
import okhttp3.Request;
import okhttp3.Response;
import okhttp3.logging.HttpLoggingInterceptor;
>>>>>>> 3d797f2c
import retrofit2.Retrofit;
import retrofit2.converter.gson.GsonConverterFactory;

/**
 * Class for making Matrix API calls.
 */
public class RestClient<T> {
    private static final String LOG_TAG = RestClient.class.getSimpleName();

<<<<<<< HEAD
=======
    public static final String URI_API_PREFIX_PATH_MEDIA_R0 = "_matrix/media/r0/";
>>>>>>> 3d797f2c
    public static final String URI_API_PREFIX_PATH_R0 = "_matrix/client/r0/";
    public static final String URI_API_PREFIX_PATH_UNSTABLE = "_matrix/client/unstable/";

    /**
     * Prefix used in path of identity server API requests.
     */
    public static final String URI_API_PREFIX_IDENTITY = "_matrix/identity/api/v1/";
<<<<<<< HEAD
=======

    protected static final int CONNECTION_TIMEOUT_MS = 30000;
    private static final int READ_TIMEOUT_MS = 60000;
    private static final int WRITE_TIMEOUT_MS = 60000;
>>>>>>> 3d797f2c

    protected Credentials mCredentials;

    protected T mApi;

    protected Gson gson;

    protected UnsentEventsManager mUnsentEventsManager;

    protected HomeServerConnectionConfig mHsConfig;

    // unitary tests only
    public static boolean mUseMXExececutor = false;

<<<<<<< HEAD
    public RestClient(HomeserverConnectionConfig hsConfig, Class<T> type, String uriPrefix, boolean withNullSerialization) {
=======
    // the user agent
    private static String sUserAgent = null;

    // http client
    private OkHttpClient mOkHttpClient = new OkHttpClient();

    public RestClient(HomeServerConnectionConfig hsConfig, Class<T> type, String uriPrefix, boolean withNullSerialization) {
>>>>>>> 3d797f2c
        this(hsConfig, type, uriPrefix, withNullSerialization, false);
    }

    /**
     * Public constructor.
     *
     * @param hsConfig              the home server configuration.
     * @param type                  the REST type
     * @param uriPrefix             the URL request prefix
     * @param withNullSerialization true to serialise class member with null value
     * @param useIdentityServer     true to use the identity server URL as base request
     */
    public RestClient(HomeServerConnectionConfig hsConfig, Class<T> type, String uriPrefix, boolean withNullSerialization, boolean useIdentityServer) {
        // The JSON -> object mapper
        gson = JsonUtils.getGson(withNullSerialization);

        mHsConfig = hsConfig;
        mCredentials = hsConfig.getCredentials();

<<<<<<< HEAD
        OkHttpClient okHttpClient = OkHttpClientProvider.getRestOkHttpClient(
            mCredentials,
            mUnsentEventsManager,
            hsConfig,
            mUseMXExececutor
        );
=======
        Interceptor authentInterceptor = new Interceptor() {

            @Override
            public Response intercept(Chain chain) throws IOException {
                Request request = chain.request();
                Request.Builder newRequestBuilder = request.newBuilder();
                if (null != sUserAgent) {
                    // set a custom user agent
                    newRequestBuilder.addHeader("User-Agent", sUserAgent);
                }

                // Add the access token to all requests if it is set
                if ((mCredentials != null) && (mCredentials.accessToken != null)) {
                    newRequestBuilder.addHeader("Authorization", "Bearer " + mCredentials.accessToken);
                }

                request = newRequestBuilder.build();

                return chain.proceed(request);
            }
        };

        Interceptor connectivityInterceptor = new Interceptor() {
            @Override
            public Response intercept(Chain chain) throws IOException {
                if (mUnsentEventsManager != null
                        && mUnsentEventsManager.getNetworkConnectivityReceiver() != null
                        && !mUnsentEventsManager.getNetworkConnectivityReceiver().isConnected()) {
                    throw new IOException("Not connected");
                }
                return chain.proceed(chain.request());
            }
        };

        HttpLoggingInterceptor loggingInterceptor = new HttpLoggingInterceptor(new FormattedJsonHttpLogger());
        loggingInterceptor.setLevel(BuildConfig.OKHTTP_LOGGING_LEVEL);

        OkHttpClient.Builder okHttpClientBuilder = new OkHttpClient().newBuilder()
                .connectTimeout(CONNECTION_TIMEOUT_MS, TimeUnit.MILLISECONDS)
                .readTimeout(READ_TIMEOUT_MS, TimeUnit.MILLISECONDS)
                .writeTimeout(WRITE_TIMEOUT_MS, TimeUnit.MILLISECONDS)
                .addInterceptor(authentInterceptor)
                .addInterceptor(connectivityInterceptor)
                .addInterceptor(loggingInterceptor)
                .addNetworkInterceptor(new StethoInterceptor());


        if (mUseMXExececutor) {
            okHttpClientBuilder.dispatcher(new Dispatcher(new MXRestExecutorService()));
        }

        try {
            Pair<SSLSocketFactory, X509TrustManager> pair = CertUtil.newPinnedSSLSocketFactory(hsConfig);
            okHttpClientBuilder.sslSocketFactory(pair.first, pair.second);
            okHttpClientBuilder.hostnameVerifier(CertUtil.newHostnameVerifier(hsConfig));
        } catch (Exception e) {
            Log.e(LOG_TAG, "## RestClient() setSslSocketFactory failed" + e.getMessage());
        }

        mOkHttpClient = okHttpClientBuilder.build();
>>>>>>> 3d797f2c
        final String endPoint = makeEndpoint(hsConfig, uriPrefix, useIdentityServer);

        // Rest adapter for turning API interfaces into actual REST-calling objects
        Retrofit.Builder builder = new Retrofit.Builder()
                .baseUrl(endPoint)
                .addConverterFactory(PolymorphicRequestBodyConverter.FACTORY)
                .addConverterFactory(GsonConverterFactory.create(gson))
<<<<<<< HEAD
                .client(okHttpClient);

        Retrofit retrofit = builder.build();

        mApi = retrofit.create(type);
    }

    @NonNull private String makeEndpoint(
        HomeserverConnectionConfig hsConfig,
        String uriPrefix,
        boolean useIdentityServer
    ) {
        String baseUrl = useIdentityServer
            ? hsConfig.getIdentityServerUri().toString()
            : hsConfig.getHomeserverUri().toString();
        baseUrl = sanitizeBaseUrl(baseUrl);
        String dynamicPath = sanitizeDynamicPath(uriPrefix);
        return baseUrl + dynamicPath;
    }
=======
                .client(mOkHttpClient);

        Retrofit retrofit = builder.build();

        mApi = retrofit.create(type);
    }

    @NonNull
    private String makeEndpoint(HomeServerConnectionConfig hsConfig, String uriPrefix, boolean useIdentityServer) {
        String baseUrl = useIdentityServer
                ? hsConfig.getIdentityServerUri().toString()
                : hsConfig.getHomeserverUri().toString();
        baseUrl = sanitizeBaseUrl(baseUrl);
        String dynamicPath = sanitizeDynamicPath(uriPrefix);
        return baseUrl + dynamicPath;
    }

    private String sanitizeBaseUrl(String baseUrl) {
        if (baseUrl.endsWith("/")) {
            return baseUrl;
        }
        return baseUrl + "/";
    }

    private String sanitizeDynamicPath(String dynamicPath) {
        // remove any trailing http in the uri prefix
        if (dynamicPath.startsWith("http://")) {
            dynamicPath = dynamicPath.substring("http://".length());
        } else if (dynamicPath.startsWith("https://")) {
            dynamicPath = dynamicPath.substring("https://".length());
        }
        return dynamicPath;
    }

    /**
     * Create an user agent with the application version.
     *
     * @param appContext the application context
     */
    public static void initUserAgent(Context appContext) {
        String appName = "";
        String appVersion = "";

        if (null != appContext) {
            try {
                PackageManager pm = appContext.getPackageManager();
                ApplicationInfo appInfo = pm.getApplicationInfo(appContext.getApplicationContext().getPackageName(), 0);
                appName = pm.getApplicationLabel(appInfo).toString();

                PackageInfo pkgInfo = pm.getPackageInfo(appContext.getApplicationContext().getPackageName(), 0);
                appVersion = pkgInfo.versionName;
            } catch (Exception e) {
                Log.e(LOG_TAG, "## initUserAgent() : failed " + e.getMessage());
            }
        }

        sUserAgent = System.getProperty("http.agent");
>>>>>>> 3d797f2c

    private String sanitizeBaseUrl(String baseUrl) {
        if (baseUrl.endsWith("/")) {
            return baseUrl;
        }
        return baseUrl + "/";
    }

<<<<<<< HEAD
    private String sanitizeDynamicPath(String dynamicPath) {
        // remove any trailing http in the uri prefix
        if (dynamicPath.startsWith("http://")) {
            dynamicPath = dynamicPath.substring("http://".length());
        } else if (dynamicPath.startsWith("https://")) {
            dynamicPath = dynamicPath.substring("https://".length());
=======
        // if there is no user agent or cannot parse it
        if ((null == sUserAgent) || (sUserAgent.lastIndexOf(")") == -1) || (sUserAgent.indexOf("(") == -1)) {
            sUserAgent = appName + "/" + appVersion + " ( Flavour " + appContext.getString(R.string.flavor_description) + "; MatrixAndroidSDK " + BuildConfig.VERSION_NAME + ")";
        } else {
            // update
            sUserAgent = appName + "/" + appVersion + " " +
                    sUserAgent.substring(sUserAgent.indexOf("("), sUserAgent.lastIndexOf(")") - 1) +
                    "; Flavour " + appContext.getString(R.string.flavor_description) +
                    "; MatrixAndroidSDK " + BuildConfig.VERSION_NAME + ")";
        }
    }

    /**
     * Refresh the connection timeouts.
     *
     * @param networkConnectivityReceiver the network connectivity receiver
     */
    private void refreshConnectionTimeout(NetworkConnectivityReceiver networkConnectivityReceiver) {
        OkHttpClient.Builder builder = mOkHttpClient.newBuilder();

        if (networkConnectivityReceiver.isConnected()) {
            float factor = networkConnectivityReceiver.getTimeoutScale();

            builder
                    .connectTimeout((int) (CONNECTION_TIMEOUT_MS * factor), TimeUnit.MILLISECONDS)
                    .readTimeout((int) (READ_TIMEOUT_MS * factor), TimeUnit.MILLISECONDS)
                    .writeTimeout((int) (WRITE_TIMEOUT_MS * factor), TimeUnit.MILLISECONDS);

            Log.e(LOG_TAG, "## refreshConnectionTimeout()  : update setConnectTimeout to " + (CONNECTION_TIMEOUT_MS * factor) + " ms");
            Log.e(LOG_TAG, "## refreshConnectionTimeout()  : update setReadTimeout to " + (READ_TIMEOUT_MS * factor) + " ms");
            Log.e(LOG_TAG, "## refreshConnectionTimeout()  : update setWriteTimeout to " + (WRITE_TIMEOUT_MS * factor) + " ms");
        } else {
            builder.connectTimeout(1, TimeUnit.MILLISECONDS);
            Log.e(LOG_TAG, "## refreshConnectionTimeout()  : update the requests timeout to 1 ms");
        }

        mOkHttpClient = builder.build();
    }

    /**
     * Update the connection timeout
     *
     * @param aTimeoutMs the connection timeout
     */
    protected void setConnectionTimeout(int aTimeoutMs) {
        int timeoutMs = aTimeoutMs;

        if (null != mUnsentEventsManager) {
            NetworkConnectivityReceiver networkConnectivityReceiver = mUnsentEventsManager.getNetworkConnectivityReceiver();

            if (null != networkConnectivityReceiver) {
                if (networkConnectivityReceiver.isConnected()) {
                    timeoutMs *= networkConnectivityReceiver.getTimeoutScale();
                } else {
                    timeoutMs = 1000;
                }
            }
        }

        if (timeoutMs != mOkHttpClient.connectTimeoutMillis()) {
            mOkHttpClient = mOkHttpClient.newBuilder().connectTimeout(timeoutMs, TimeUnit.MILLISECONDS).build();
>>>>>>> 3d797f2c
        }
        return dynamicPath;
    }

    /**
     * Set the unsentEvents manager.
     *
     * @param unsentEventsManager The unsentEvents manager.
     */
    public void setUnsentEventsManager(UnsentEventsManager unsentEventsManager) {
        mUnsentEventsManager = unsentEventsManager;
<<<<<<< HEAD
=======

        final NetworkConnectivityReceiver networkConnectivityReceiver = mUnsentEventsManager.getNetworkConnectivityReceiver();
        refreshConnectionTimeout(networkConnectivityReceiver);

        networkConnectivityReceiver.addEventListener(new IMXNetworkEventListener() {
            @Override
            public void onNetworkConnectionUpdate(boolean isConnected) {
                Log.e(LOG_TAG, "## setUnsentEventsManager()  : update the requests timeout to " + (isConnected ? CONNECTION_TIMEOUT_MS : 1) + " ms");
                refreshConnectionTimeout(networkConnectivityReceiver);
            }
        });
>>>>>>> 3d797f2c
    }

    /**
     * Get the user's credentials. Typically for saving them somewhere persistent.
     *
     * @return the user credentials
     */
    public Credentials getCredentials() {
        return mCredentials;
    }

    /**
     * Provide the user's credentials. To be called after login or registration.
     *
     * @param credentials the user credentials
     */
    public void setCredentials(Credentials credentials) {
        mCredentials = credentials;
    }

    /**
     * Default protected constructor for unit tests.
     */
    protected RestClient() {
    }

    /**
     * Protected setter for injection by unit tests.
     *
     * @param api the api object
     */
    protected void setApi(T api) {
        mApi = api;
    }
}<|MERGE_RESOLUTION|>--- conflicted
+++ resolved
@@ -16,54 +16,26 @@
  */
 package org.matrix.androidsdk;
 
-<<<<<<< HEAD
-import android.support.annotation.NonNull;
-=======
 import android.content.Context;
 import android.content.pm.ApplicationInfo;
 import android.content.pm.PackageInfo;
 import android.content.pm.PackageManager;
 import android.support.annotation.NonNull;
 import android.text.TextUtils;
-import android.util.Pair;
->>>>>>> 3d797f2c
-
-import com.facebook.stetho.okhttp3.StethoInterceptor;
+
 import com.google.gson.Gson;
 
-<<<<<<< HEAD
-import org.matrix.androidsdk.rest.model.login.Credentials;
-import org.matrix.androidsdk.util.JsonUtils;
-import org.matrix.androidsdk.util.PolymorphicRequestBodyConverter;
-import org.matrix.androidsdk.util.UnsentEventsManager;
-
-import okhttp3.OkHttpClient;
-=======
 import org.matrix.androidsdk.listeners.IMXNetworkEventListener;
 import org.matrix.androidsdk.network.NetworkConnectivityReceiver;
-import org.matrix.androidsdk.rest.client.MXRestExecutorService;
 import org.matrix.androidsdk.rest.model.login.Credentials;
-import org.matrix.androidsdk.ssl.CertUtil;
-import org.matrix.androidsdk.util.FormattedJsonHttpLogger;
 import org.matrix.androidsdk.util.JsonUtils;
 import org.matrix.androidsdk.util.Log;
 import org.matrix.androidsdk.util.PolymorphicRequestBodyConverter;
 import org.matrix.androidsdk.util.UnsentEventsManager;
 
-import java.io.IOException;
 import java.util.concurrent.TimeUnit;
 
-import javax.net.ssl.SSLSocketFactory;
-import javax.net.ssl.X509TrustManager;
-
-import okhttp3.Dispatcher;
-import okhttp3.HttpUrl;
-import okhttp3.Interceptor;
 import okhttp3.OkHttpClient;
-import okhttp3.Request;
-import okhttp3.Response;
-import okhttp3.logging.HttpLoggingInterceptor;
->>>>>>> 3d797f2c
 import retrofit2.Retrofit;
 import retrofit2.converter.gson.GsonConverterFactory;
 
@@ -73,10 +45,7 @@
 public class RestClient<T> {
     private static final String LOG_TAG = RestClient.class.getSimpleName();
 
-<<<<<<< HEAD
-=======
     public static final String URI_API_PREFIX_PATH_MEDIA_R0 = "_matrix/media/r0/";
->>>>>>> 3d797f2c
     public static final String URI_API_PREFIX_PATH_R0 = "_matrix/client/r0/";
     public static final String URI_API_PREFIX_PATH_UNSTABLE = "_matrix/client/unstable/";
 
@@ -84,13 +53,10 @@
      * Prefix used in path of identity server API requests.
      */
     public static final String URI_API_PREFIX_IDENTITY = "_matrix/identity/api/v1/";
-<<<<<<< HEAD
-=======
 
     protected static final int CONNECTION_TIMEOUT_MS = 30000;
     private static final int READ_TIMEOUT_MS = 60000;
     private static final int WRITE_TIMEOUT_MS = 60000;
->>>>>>> 3d797f2c
 
     protected Credentials mCredentials;
 
@@ -105,9 +71,6 @@
     // unitary tests only
     public static boolean mUseMXExececutor = false;
 
-<<<<<<< HEAD
-    public RestClient(HomeserverConnectionConfig hsConfig, Class<T> type, String uriPrefix, boolean withNullSerialization) {
-=======
     // the user agent
     private static String sUserAgent = null;
 
@@ -115,7 +78,6 @@
     private OkHttpClient mOkHttpClient = new OkHttpClient();
 
     public RestClient(HomeServerConnectionConfig hsConfig, Class<T> type, String uriPrefix, boolean withNullSerialization) {
->>>>>>> 3d797f2c
         this(hsConfig, type, uriPrefix, withNullSerialization, false);
     }
 
@@ -135,75 +97,12 @@
         mHsConfig = hsConfig;
         mCredentials = hsConfig.getCredentials();
 
-<<<<<<< HEAD
-        OkHttpClient okHttpClient = OkHttpClientProvider.getRestOkHttpClient(
+        mOkHttpClient = OkHttpClientProvider.getRestOkHttpClient(
             mCredentials,
             mUnsentEventsManager,
-            hsConfig,
+            mHsConfig,
             mUseMXExececutor
         );
-=======
-        Interceptor authentInterceptor = new Interceptor() {
-
-            @Override
-            public Response intercept(Chain chain) throws IOException {
-                Request request = chain.request();
-                Request.Builder newRequestBuilder = request.newBuilder();
-                if (null != sUserAgent) {
-                    // set a custom user agent
-                    newRequestBuilder.addHeader("User-Agent", sUserAgent);
-                }
-
-                // Add the access token to all requests if it is set
-                if ((mCredentials != null) && (mCredentials.accessToken != null)) {
-                    newRequestBuilder.addHeader("Authorization", "Bearer " + mCredentials.accessToken);
-                }
-
-                request = newRequestBuilder.build();
-
-                return chain.proceed(request);
-            }
-        };
-
-        Interceptor connectivityInterceptor = new Interceptor() {
-            @Override
-            public Response intercept(Chain chain) throws IOException {
-                if (mUnsentEventsManager != null
-                        && mUnsentEventsManager.getNetworkConnectivityReceiver() != null
-                        && !mUnsentEventsManager.getNetworkConnectivityReceiver().isConnected()) {
-                    throw new IOException("Not connected");
-                }
-                return chain.proceed(chain.request());
-            }
-        };
-
-        HttpLoggingInterceptor loggingInterceptor = new HttpLoggingInterceptor(new FormattedJsonHttpLogger());
-        loggingInterceptor.setLevel(BuildConfig.OKHTTP_LOGGING_LEVEL);
-
-        OkHttpClient.Builder okHttpClientBuilder = new OkHttpClient().newBuilder()
-                .connectTimeout(CONNECTION_TIMEOUT_MS, TimeUnit.MILLISECONDS)
-                .readTimeout(READ_TIMEOUT_MS, TimeUnit.MILLISECONDS)
-                .writeTimeout(WRITE_TIMEOUT_MS, TimeUnit.MILLISECONDS)
-                .addInterceptor(authentInterceptor)
-                .addInterceptor(connectivityInterceptor)
-                .addInterceptor(loggingInterceptor)
-                .addNetworkInterceptor(new StethoInterceptor());
-
-
-        if (mUseMXExececutor) {
-            okHttpClientBuilder.dispatcher(new Dispatcher(new MXRestExecutorService()));
-        }
-
-        try {
-            Pair<SSLSocketFactory, X509TrustManager> pair = CertUtil.newPinnedSSLSocketFactory(hsConfig);
-            okHttpClientBuilder.sslSocketFactory(pair.first, pair.second);
-            okHttpClientBuilder.hostnameVerifier(CertUtil.newHostnameVerifier(hsConfig));
-        } catch (Exception e) {
-            Log.e(LOG_TAG, "## RestClient() setSslSocketFactory failed" + e.getMessage());
-        }
-
-        mOkHttpClient = okHttpClientBuilder.build();
->>>>>>> 3d797f2c
         final String endPoint = makeEndpoint(hsConfig, uriPrefix, useIdentityServer);
 
         // Rest adapter for turning API interfaces into actual REST-calling objects
@@ -211,27 +110,6 @@
                 .baseUrl(endPoint)
                 .addConverterFactory(PolymorphicRequestBodyConverter.FACTORY)
                 .addConverterFactory(GsonConverterFactory.create(gson))
-<<<<<<< HEAD
-                .client(okHttpClient);
-
-        Retrofit retrofit = builder.build();
-
-        mApi = retrofit.create(type);
-    }
-
-    @NonNull private String makeEndpoint(
-        HomeserverConnectionConfig hsConfig,
-        String uriPrefix,
-        boolean useIdentityServer
-    ) {
-        String baseUrl = useIdentityServer
-            ? hsConfig.getIdentityServerUri().toString()
-            : hsConfig.getHomeserverUri().toString();
-        baseUrl = sanitizeBaseUrl(baseUrl);
-        String dynamicPath = sanitizeDynamicPath(uriPrefix);
-        return baseUrl + dynamicPath;
-    }
-=======
                 .client(mOkHttpClient);
 
         Retrofit retrofit = builder.build();
@@ -289,23 +167,15 @@
         }
 
         sUserAgent = System.getProperty("http.agent");
->>>>>>> 3d797f2c
-
-    private String sanitizeBaseUrl(String baseUrl) {
-        if (baseUrl.endsWith("/")) {
-            return baseUrl;
-        }
-        return baseUrl + "/";
-    }
-
-<<<<<<< HEAD
-    private String sanitizeDynamicPath(String dynamicPath) {
-        // remove any trailing http in the uri prefix
-        if (dynamicPath.startsWith("http://")) {
-            dynamicPath = dynamicPath.substring("http://".length());
-        } else if (dynamicPath.startsWith("https://")) {
-            dynamicPath = dynamicPath.substring("https://".length());
-=======
+
+        // cannot retrieve the application version
+        if (TextUtils.isEmpty(appName) || TextUtils.isEmpty(appVersion)) {
+            if (null == sUserAgent) {
+                sUserAgent = "Java" + System.getProperty("java.version");
+            }
+            return;
+        }
+
         // if there is no user agent or cannot parse it
         if ((null == sUserAgent) || (sUserAgent.lastIndexOf(")") == -1) || (sUserAgent.indexOf("(") == -1)) {
             sUserAgent = appName + "/" + appVersion + " ( Flavour " + appContext.getString(R.string.flavor_description) + "; MatrixAndroidSDK " + BuildConfig.VERSION_NAME + ")";
@@ -367,9 +237,7 @@
 
         if (timeoutMs != mOkHttpClient.connectTimeoutMillis()) {
             mOkHttpClient = mOkHttpClient.newBuilder().connectTimeout(timeoutMs, TimeUnit.MILLISECONDS).build();
->>>>>>> 3d797f2c
-        }
-        return dynamicPath;
+        }
     }
 
     /**
@@ -379,8 +247,6 @@
      */
     public void setUnsentEventsManager(UnsentEventsManager unsentEventsManager) {
         mUnsentEventsManager = unsentEventsManager;
-<<<<<<< HEAD
-=======
 
         final NetworkConnectivityReceiver networkConnectivityReceiver = mUnsentEventsManager.getNetworkConnectivityReceiver();
         refreshConnectionTimeout(networkConnectivityReceiver);
@@ -392,7 +258,6 @@
                 refreshConnectionTimeout(networkConnectivityReceiver);
             }
         });
->>>>>>> 3d797f2c
     }
 
     /**
