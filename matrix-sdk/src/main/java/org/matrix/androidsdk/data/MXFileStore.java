/*
 * Copyright 2015 OpenMarket Ltd
 *
 * Licensed under the Apache License, Version 2.0 (the "License");
 * you may not use this file except in compliance with the License.
 * You may obtain a copy of the License at
 *
 *     http://www.apache.org/licenses/LICENSE-2.0
 *
 * Unless required by applicable law or agreed to in writing, software
 * distributed under the License is distributed on an "AS IS" BASIS,
 * WITHOUT WARRANTIES OR CONDITIONS OF ANY KIND, either express or implied.
 * See the License for the specific language governing permissions and
 * limitations under the License.
 */

package org.matrix.androidsdk.data;

import android.content.Context;
import android.os.HandlerThread;
import android.util.Log;

import com.google.gson.JsonObject;

import org.matrix.androidsdk.HomeserverConnectionConfig;
import org.matrix.androidsdk.rest.model.Event;
import org.matrix.androidsdk.rest.model.TokensChunkResponse;
import org.matrix.androidsdk.rest.model.login.Credentials;
import org.matrix.androidsdk.util.ContentUtils;

import java.io.File;
import java.io.FileInputStream;
import java.io.FileOutputStream;
import java.io.ObjectInputStream;
import java.io.ObjectOutputStream;
import java.util.ArrayList;
import java.util.Collection;
import java.util.LinkedHashMap;
import java.util.zip.GZIPInputStream;
import java.util.zip.GZIPOutputStream;

/**
 * An in-file IMXStore.
 */
public class MXFileStore extends MXMemoryStore {
    private static final String LOG_TAG = "MXFileStore";

    // some constant values
    final int MXFILE_VERSION = 1;

    // ensure that there is enough messages to fill a tablet screen
    final int MAX_STORED_MESSAGES_COUNT = 50;

    final String MXFILE_STORE_FOLDER = "MXFileStore";
    final String MXFILE_STORE_METADATA_FILE_NAME = "MXFileStore";

    final String MXFILE_STORE_ROOMS_MESSAGES_FOLDER = "messages";
    final String MXFILE_STORE_ROOMS_TOKENS_FOLDER = "tokens";
    final String MXFILE_STORE_ROOMS_STATE_FOLDER = "state";
    final String MXFILE_STORE_GZ_ROOMS_STATE_FOLDER = "state_gz";
    final String MXFILE_STORE_ROOMS_SUMMARY_FOLDER = "summary";

    private Context mContext = null;

    // the data is read from the file system
    private boolean mIsReady = false;

    // the store is currently opening
    private boolean mIsOpening = false;

    private MXStoreListener mListener = null;

    // List of rooms to save on [MXStore commit]
    private ArrayList<String> mRoomsToCommitForMessages;

    private ArrayList<String> mRoomsToCommitForStates;
    private ArrayList<String> mRoomsToCommitForSummaries;

    // Flag to indicate metaData needs to be store
    private boolean mMetaDataHasChanged = false;

    // The path of the MXFileStore folders
    private File mStoreFolderFile = null;
    private File mStoreRoomsMessagesFolderFile = null;
    private File mStoreRoomsTokensFolderFile = null;
    private File mOldStoreRoomsStateFolderFile = null;
    private File mGzStoreRoomsStateFolderFile = null;
    private File mStoreRoomsSummaryFolderFile = null;

    // the background thread
    private HandlerThread mHandlerThread = null;
    private android.os.Handler mFileStoreHandler = null;

    private Boolean mIsKilled = false;

    private Boolean mIsNewStorage = false;

    /**
     * Create the file store dirtrees
     */
    private void createDirTree(String userId) {
        // data path
        // MXFileStore/userID/
        // MXFileStore/userID/MXFileStore
        // MXFileStore/userID/Messages/
        // MXFileStore/userID/Tokens/
        // MXFileStore/userID/States/
        // MXFileStore/userID/Summaries/

        // create the dirtree
        mStoreFolderFile = new File(new File(mContext.getApplicationContext().getFilesDir(), MXFILE_STORE_FOLDER), userId);

        if (!mStoreFolderFile.exists()) {
            mStoreFolderFile.mkdirs();
        }

        mStoreRoomsMessagesFolderFile = new File(mStoreFolderFile, MXFILE_STORE_ROOMS_MESSAGES_FOLDER);
        if (!mStoreRoomsMessagesFolderFile.exists()) {
            mStoreRoomsMessagesFolderFile.mkdirs();
        }

        mStoreRoomsTokensFolderFile = new File(mStoreFolderFile, MXFILE_STORE_ROOMS_TOKENS_FOLDER);
        if (!mStoreRoomsTokensFolderFile.exists()) {
            mStoreRoomsTokensFolderFile.mkdirs();
        }

        mOldStoreRoomsStateFolderFile = new File(mStoreFolderFile, MXFILE_STORE_ROOMS_STATE_FOLDER);

        mGzStoreRoomsStateFolderFile = new File(mStoreFolderFile, MXFILE_STORE_GZ_ROOMS_STATE_FOLDER);
        if (!mGzStoreRoomsStateFolderFile.exists()) {
            mGzStoreRoomsStateFolderFile.mkdirs();
        }

        mStoreRoomsSummaryFolderFile = new File(mStoreFolderFile, MXFILE_STORE_ROOMS_SUMMARY_FOLDER);
        if (!mStoreRoomsSummaryFolderFile.exists()) {
            mStoreRoomsSummaryFolderFile.mkdirs();
        }
    }

    /**
     * Default constructor
     * @param hsConfig the expected credentials
     */
    public MXFileStore(HomeserverConnectionConfig hsConfig, Context context) {
        initCommon();
        mContext = context;
        mIsReady = false;
        mCredentials = hsConfig.getCredentials();

        mHandlerThread = new HandlerThread("MXFileStoreBackgroundThread_" + mCredentials.userId);

        createDirTree(mCredentials.userId);

        // updated data
        mRoomsToCommitForMessages = new ArrayList<String>();
        mRoomsToCommitForStates = new ArrayList<String>();
        mRoomsToCommitForSummaries = new ArrayList<String>();

        // check if the metadata file exists and if it is valid
        loadMetaData();

        if ( (null == mMetadata) ||
<<<<<<< HEAD
             (mMetadata.mVersion != MXFILE_VERSION) ||
             !mMetadata.mUserId.equals(mCredentials.userId) ||
             !mMetadata.mAccessToken.equals(mCredentials.accessToken)) {
=======
                (mMetadata.mVersion != MXFILE_VERSION) ||
                !mMetadata.mHomeServer.equals(credentials.homeServer) ||
                !mMetadata.mUserId.equals(credentials.userId) ||
                !mMetadata.mAccessToken.equals(credentials.accessToken)) {
>>>>>>> c4f7654f
            deleteAllData(true);
        }

        // create the medatata file if it does not exist
        if (null == mMetadata) {
            mIsNewStorage = true;
            mIsOpening = true;
            mHandlerThread.start();
            mFileStoreHandler = new android.os.Handler(mHandlerThread.getLooper());

            mMetadata = new MXFileStoreMetaData();
            mMetadata.mUserId = mCredentials.userId;
            mMetadata.mAccessToken = mCredentials.accessToken;
            mMetadata.mVersion = MXFILE_VERSION;
            mMetaDataHasChanged = true;
            saveMetaData();

            mEventStreamToken = null;

            mIsOpening = false;
            // nothing to load so ready to work
            mIsReady = true;
        }
    }

    /**
     * Killed the background thread.
     * @param isKilled
     */
    private void setIsKilled(Boolean isKilled) {
        synchronized (this) {
            mIsKilled = isKilled;
        }
    }

    /**
     * @return true if the background thread is killed.
     */
    private Boolean isKilled() {
        Boolean isKilled;

        synchronized (this) {
            isKilled = mIsKilled;
        }

        return isKilled;
    }

    /**
     * Save changes in the store.
     * If the store uses permanent storage like database or file, it is the optimised time
     * to commit the last changes.
     */
    @Override
    public void commit() {
        // Save data only if metaData exists
        if ((null != mMetadata) && !isKilled()) {
            saveRoomsMessages();
            saveRoomStates();
            saveMetaData();
            saveSummaries();
        }
    }

    /**
     * Open the store.
     */
    public void open() {
        super.open();

        // avoid concurrency call.
        synchronized (this) {
            if (!mIsReady && !mIsOpening && (null != mMetadata) && (null != mHandlerThread)) {
                mIsOpening = true;

                Log.e(LOG_TAG, "Open the store.");

                // creation the background handler.
                if (null == mFileStoreHandler) {
                    // avoid already started exception
                    // never succeeded to reproduce but it was reported in GA.
                    try {
                        mHandlerThread.start();
                    } catch (IllegalThreadStateException e) {
                        Log.e(LOG_TAG, "mHandlerThread is already started.");
                        // already started
                        return;
                    }
                    mFileStoreHandler = new android.os.Handler(mHandlerThread.getLooper());
                }

                Runnable r = new Runnable() {
                    @Override
                    public void run() {
                        mFileStoreHandler.post(new Runnable() {
                            public void run() {
                                Log.e(LOG_TAG, "Open the store in the background thread.");

                                boolean succeed = true;

                                succeed &= loadRoomsMessages();

                                if (!succeed) {
                                    Log.e(LOG_TAG, "loadRoomsMessages fails");
                                } else {
                                    Log.e(LOG_TAG, "loadRoomsMessages succeeds");
                                }

                                if (succeed) {
                                    succeed &= loadRoomsState();

                                    if (!succeed) {
                                        Log.e(LOG_TAG, "loadRoomsState fails");
                                    } else {
                                        Log.e(LOG_TAG, "loadRoomsState succeeds");
                                    }
                                }

                                if (succeed) {
                                    succeed &= loadSummaries();

                                    if (!succeed) {
                                        Log.e(LOG_TAG, "loadSummaries fails");
                                    } else {
                                        Log.e(LOG_TAG, "loadSummaries succeeds");
                                    }
                                }

                                // do not expect having empty list
                                // assume that something is corrupted
                                if (!succeed) {

                                    Log.e(LOG_TAG, "Fail to open the store in background");

                                    deleteAllData(true);

                                    mRoomsToCommitForMessages = new ArrayList<String>();
                                    mRoomsToCommitForStates = new ArrayList<String>();
                                    mRoomsToCommitForSummaries = new ArrayList<String>();

                                    mMetadata = new MXFileStoreMetaData();
                                    mMetadata.mUserId = mCredentials.userId;
                                    mMetadata.mAccessToken = mCredentials.accessToken;
                                    mMetadata.mVersion = MXFILE_VERSION;
                                    mMetaDataHasChanged = true;
                                    saveMetaData();

                                    mEventStreamToken = null;
                                }

                                synchronized (this) {
                                    mIsReady = true;
                                }
                                mIsOpening = false;

                                if (null != mListener) {
                                    if (!succeed && !mIsNewStorage) {
                                        Log.e(LOG_TAG, "The store is corrupted.");
                                        mListener.onStoreCorrupted(mCredentials.userId);
                                    } else {
                                        Log.e(LOG_TAG, "The store is opened.");
                                        mListener.onStoreReady(mCredentials.userId);
                                    }
                                }
                            }
                        });
                    }
                };

                Thread t = new Thread(r);
                t.start();
            }
        }
    }

    /**
     * Close the store.
     * Any pending operation must be complete in this call.
     */
    @Override
    public void close() {
        Log.d(LOG_TAG, "Close the store");

        super.close();
        setIsKilled(true);
        mHandlerThread.quit();
        mHandlerThread = null;
    }

    /**
     * Clear the store.
     * Any pending operation must be complete in this call.
     */
    @Override
    public void clear() {
        Log.d(LOG_TAG, "Clear the store");
        super.close();
        deleteAllData(false);
    }

    /**
     * Clear the filesystem storage.
     * @param init true to init the filesystem dirtree
     */
    private void deleteAllData(boolean init)
    {
        // delete the dedicated directories
        try {
            ContentUtils.deleteDirectory(mStoreFolderFile);
            if (init) {
                createDirTree(mCredentials.userId);
            }
        } catch(Exception e) {
        }

        if (init) {
            initCommon();
        }
        mMetadata = null;
        mEventStreamToken = null;
    }

    /**
     * Indicate if the MXStore implementation stores data permanently.
     * Permanent storage allows the SDK to make less requests at the startup.
     * @return true if permanent.
     */
    @Override
    public boolean isPermanent() {
        return true;
    }

    /**
     * Check if the initial load is performed.
     * @return true if it is ready.
     */
    @Override
    public boolean isReady() {
        synchronized (this) {
            return mIsReady;
        }
    }

    /**
     * Delete a directory with its content
     * @param directory the base directory
     * @return
     */
    private long directorySize(File directory) {
        long directorySize = 0;

        if (directory.exists()) {
            File[] files = directory.listFiles();

            if (null != files) {
                for(int i=0; i<files.length; i++) {
                    if(files[i].isDirectory()) {
                        directorySize += directorySize(files[i]);
                    }
                    else {
                        directorySize += files[i].length();
                    }
                }
            }
        }

        return directorySize;
    }

    /**
     * Returns to disk usage size in bytes.
     * @return disk usage size
     */
    @Override
    public long diskUsage() {
        return directorySize(mStoreFolderFile);
    }

    /**
     * Set the event stream token.
     * @param token the event stream token
     */
    @Override
    public void setEventStreamToken(String token) {
        Log.d(LOG_TAG, "Set token to " + token);
        super.setEventStreamToken(token);
        mMetaDataHasChanged = true;
    }

    @Override
    public void setDisplayName(String displayName) {
        Log.d(LOG_TAG, "Set setDisplayName to " + displayName);
        mMetaDataHasChanged = true;
        super.setDisplayName(displayName);
    }

    @Override
    public void setAvatarURL(String avatarURL) {
        Log.d(LOG_TAG, "Set setAvatarURL to " + avatarURL);
        mMetaDataHasChanged = true;
        super.setAvatarURL(avatarURL);
    }

    /**
     * Define a MXStore listener.
     * @param listener
     */
    @Override
    public void setMXStoreListener(MXStoreListener listener) {
        mListener = listener;
    }

    @Override
    public void storeRoomEvents(String roomId, TokensChunkResponse<Event> eventsResponse, Room.EventDirection direction) {
        Boolean canStore = true;

        // do not flush the room messages file
        // when the user reads the room history and the events list size reaches its max size.
        if (direction == Room.EventDirection.BACKWARDS) {
            LinkedHashMap<String, Event> events = mRoomEvents.get(roomId);

            if (null != events) {
                canStore = (events.size() < MAX_STORED_MESSAGES_COUNT);

                if (!canStore) {
                    Log.d(LOG_TAG, "storeRoomEvents : do not flush because reaching the max size");
                }
            }
        }

        super.storeRoomEvents(roomId, eventsResponse, direction);

        if (canStore && (mRoomsToCommitForMessages.indexOf(roomId) < 0)) {
            mRoomsToCommitForMessages.add(roomId);
        }
    }

    /**
     * Store a live room event.
     * @param event The event to be stored.
     */
    @Override
    public void storeLiveRoomEvent(Event event) {
        super.storeLiveRoomEvent(event);

        if (mRoomsToCommitForMessages.indexOf(event.roomId) < 0) {
            mRoomsToCommitForMessages.add(event.roomId);
        }
    }

    @Override
    public boolean updateEventContent(String roomId, String eventId, JsonObject newContent) {
        Boolean isReplaced = super.updateEventContent(roomId, eventId, newContent);

        if (isReplaced) {
            if (mRoomsToCommitForMessages.indexOf(roomId) < 0) {
                mRoomsToCommitForMessages.add(roomId);
            }
        }

        return isReplaced;
    }

    @Override
    public void deleteEvent(Event event) {
        super.deleteEvent(event);

        if (mRoomsToCommitForMessages.indexOf(event.roomId) < 0) {
            mRoomsToCommitForMessages.add(event.roomId);
        }
    }

    /**
     * Delete the room messages and token files.
     * @param roomId the room id.
     */
    private void deleteRoomMessagesFiles(String roomId) {
        // messages list
        File messagesListFile = new File(mStoreRoomsMessagesFolderFile, roomId);
        File tokenFile = new File(mStoreRoomsTokensFolderFile, roomId);

        // remove the files
        if (messagesListFile.exists()) {
            try {
                messagesListFile.delete();
            } catch (Exception e) {
            }
        }

        if (tokenFile.exists()) {
            try {
                tokenFile.delete();
            } catch (Exception e) {
            }
        }
    }

    @Override
    public void deleteRoom(String roomId) {
        Log.d(LOG_TAG, "deleteRoom " + roomId);

        super.deleteRoom(roomId);
        deleteRoomMessagesFiles(roomId);
        deleteRoomStateFile(roomId);
        deleteRoomSummaryFile(roomId);
    }

    @Override
    public void storeLiveStateForRoom(String roomId) {
        super.storeLiveStateForRoom(roomId);

        if (mRoomsToCommitForStates.indexOf(roomId) < 0) {
            mRoomsToCommitForStates.add(roomId);
        }
    }

    @Override
    public void flushSummary(RoomSummary summary) {
        super.flushSummary(summary);

        if (mRoomsToCommitForSummaries.indexOf(summary.getRoomId()) < 0) {
            mRoomsToCommitForSummaries.add(summary.getRoomId());
            saveSummaries();
        }
    }

    @Override
    public void flushSummaries() {
        super.flushSummaries();

        // add any existing roomid to the list to save all
        Collection<String> roomIds = mRoomSummaries.keySet();

        for(String roomId : roomIds) {
            if (mRoomsToCommitForSummaries.indexOf(roomId) < 0) {
                mRoomsToCommitForSummaries.add(roomId);
            }
        }

        saveSummaries();
    }

    @Override
    public void storeSummary(String matrixId, String roomId, Event event, RoomState roomState, String selfUserId) {
        super.storeSummary(matrixId, roomId, event, roomState, selfUserId);

        if (mRoomsToCommitForSummaries.indexOf(roomId) < 0) {
            mRoomsToCommitForSummaries.add(roomId);
        }
    }

    private void saveRoomMessages(String roomId) {
        try {
            deleteRoomMessagesFiles(roomId);

            // messages list
            File messagesListFile = new File(mStoreRoomsMessagesFolderFile, roomId);
            File tokenFile = new File(mStoreRoomsTokensFolderFile, roomId);

            LinkedHashMap<String, Event> eventsHash = mRoomEvents.get(roomId);
            String token = mRoomTokens.get(roomId);

            // the list exists ?
            if ((null != eventsHash) && (null != token)) {
                FileOutputStream fos = new FileOutputStream(messagesListFile);
                ObjectOutputStream out = new ObjectOutputStream(fos);

                LinkedHashMap<String, Event> hashCopy = new LinkedHashMap<String, Event>();
                ArrayList<Event> eventsList = new ArrayList<Event>(eventsHash.values());

                int startIndex = 0;

                // try to reduce the number of stored messages
                // it does not make sense to keep the full history.

                // the method consists in saving messages until finding the oldest known token.
                // At initial sync, it is not saved so keep the whole history.
                // if the user back paginates, the token is stored in the event.
                // if some messages are received, the token is stored in the event.
                if (eventsList.size() > MAX_STORED_MESSAGES_COUNT) {
                    startIndex = eventsList.size() - MAX_STORED_MESSAGES_COUNT;

                    // search backward the first known token
                    for (; !eventsList.get(startIndex).hasToken() && (startIndex > 0); startIndex--)
                        ;

                    // avoid saving huge messages count
                    // with a very verbosed room, the messages token
                    if ((eventsList.size() - startIndex) > (2 * MAX_STORED_MESSAGES_COUNT)) {
                        Log.d(LOG_TAG, "saveRoomsMessage (" + roomId + ") : too many messages, try reducing more");

                        // start from 10 messages
                        startIndex = eventsList.size() - 10;

                        // search backward the first known token
                        for (; !eventsList.get(startIndex).hasToken() && (startIndex > 0); startIndex--)
                            ;
                    }

                    if (startIndex > 0) {
                        Log.d(LOG_TAG, "saveRoomsMessage (" + roomId + ") :  reduce the number of messages " + eventsList.size() + " -> " + (eventsList.size() - startIndex));
                    }
                }

                long t0 = System.currentTimeMillis();

                for (int index = startIndex; index < eventsList.size(); index++) {
                    Event event = eventsList.get(index);
                    event.prepareSerialization();
                    hashCopy.put(event.eventId, event);
                }

                out.writeObject(hashCopy);
                out.close();

                fos = new FileOutputStream(tokenFile);
                out = new ObjectOutputStream(fos);
                out.writeObject(token);
                out.close();

                Log.d(LOG_TAG, "saveRoomsMessage (" + roomId + ") : " + eventsList.size() + " messages saved in " +  (System.currentTimeMillis() - t0) + " ms");
            }
        } catch (Exception e) {
        }
    }

    /**
     * Flush updates rooms messages list files.
     */
    private void saveRoomsMessages() {
        // some updated rooms ?
        if  ((mRoomsToCommitForMessages.size() > 0) && (null != mFileStoreHandler)) {
            // get the list
            final ArrayList<String> fRoomsToCommitForMessages = mRoomsToCommitForMessages;
            mRoomsToCommitForMessages = new ArrayList<String>();

            Runnable r = new Runnable() {
                @Override
                public void run() {
                    mFileStoreHandler.post(new Runnable() {
                        public void run() {
                            if (!isKilled()) {
                                long start = System.currentTimeMillis();

                                for (String roomId : fRoomsToCommitForMessages) {
                                    saveRoomMessages(roomId);
                                }

                                Log.d(LOG_TAG, "saveRoomsMessages : " + fRoomsToCommitForMessages.size() + " rooms in " + (System.currentTimeMillis() - start) + " ms");
                            }
                        }
                    });
                }
            };

            Thread t = new Thread(r);
            t.start();
        }
    }

    /**
     * Load room messages from the filesystem.
     * @param roomId the room id.
     * @return true if succeed.
     */
    private boolean loadRoomMessages(final String roomId) {
        Boolean succeeded = true;

        LinkedHashMap<String, Event> events = null;

        try {
            File messagesListFile = new File(mStoreRoomsMessagesFolderFile, roomId);

            FileInputStream fis = new FileInputStream(messagesListFile);
            ObjectInputStream ois = new ObjectInputStream(fis);
            events = (LinkedHashMap<String, Event>) ois.readObject();

            for (Event event : events.values()) {
                event.finalizeDeserialization();
            }

            ois.close();
        } catch (Exception e){
            succeeded = false;
            Log.e(LOG_TAG, "loadRoomMessages failed : " + e.getMessage());
        }

        // succeeds to extract the message list
        if (null != events) {
            // create the room object
            Room room = new Room();
            room.setRoomId(roomId);
            // do not wait that the live state update
            room.setReadyState(true);
            storeRoom(room);

            mRoomEvents.put(roomId, events);
        }

        return succeeded;
    }

    /**
     * Load the room token from the file system.
     * @param roomId the room id.
     * @return true if it succeeds.
     */
    private Boolean loadRoomToken(final String roomId) {
        Boolean succeed = true;

        Room room = getRoom(roomId);

        // should always be true
        if (null != room) {
            String token = null;

            try {
                File messagesListFile = new File(mStoreRoomsTokensFolderFile, roomId);

                FileInputStream fis = new FileInputStream(messagesListFile);
                ObjectInputStream ois = new ObjectInputStream(fis);
                token = (String) ois.readObject();

                // check if the oldest event has a token.
                LinkedHashMap<String, Event> eventsHash = mRoomEvents.get(roomId);
                if ((null != eventsHash) && (eventsHash.size() > 0)) {
                    Event event = eventsHash.values().iterator().next();

                    // the room history could have been reduced to save memory
                    // so, if the oldest messages has a token, use it instead of the stored token.
                    if (null != event.mToken) {
                        token = event.mToken;
                    }
                }

                ois.close();
            } catch (Exception e) {
                succeed = false;
                Log.e(LOG_TAG, "loadRoomToken failed : " + e.getMessage());
            }

            if (null != token) {
                mRoomTokens.put(roomId, token);
            } else {
                deleteRoom(roomId);
            }
        } else {
            try {
                File messagesListFile = new File(mStoreRoomsTokensFolderFile, roomId);
                messagesListFile.delete();

            } catch (Exception e) {
            }
        }

        return succeed;
    }

    /**
     * Load room messages from the filesystem.
     * @return  true if the operation succeeds.
     */
    private boolean loadRoomsMessages() {
        Boolean succeed = true;

        try {
            // extract the messages list
            String[] filenames = mStoreRoomsMessagesFolderFile.list();

            long start = System.currentTimeMillis();

            for(int index = 0; succeed && (index < filenames.length); index++) {
                succeed &= loadRoomMessages(filenames[index]);
            }

            Log.d(LOG_TAG, "loadRoomMessages : " + filenames.length + " rooms in " + (System.currentTimeMillis() - start) + " ms");

            // extract the tokens list
            filenames = mStoreRoomsTokensFolderFile.list();

            start = System.currentTimeMillis();

            for(int index = 0; succeed && (index < filenames.length); index++) {
                succeed &= loadRoomToken(filenames[index]);
            }

            Log.d(LOG_TAG, "loadRoomToken : " + filenames.length + " rooms in " + (System.currentTimeMillis() - start) + " ms");

        } catch (Exception e) {
            succeed = false;
            Log.e(LOG_TAG, "loadRoomToken failed : " + e.getMessage());
        }

        return succeed;
    }

    /**
     * Delete the room state file.
     * @param roomId the room id.
     */
    private void deleteRoomStateFile(String roomId) {
        // states list
        File statesFile = new File(mOldStoreRoomsStateFolderFile, roomId);

        if (statesFile.exists()) {
            try {
                statesFile.delete();
            } catch (Exception e) {
            }
        }

        statesFile = new File(mGzStoreRoomsStateFolderFile, roomId);

        if (statesFile.exists()) {
            try {
                statesFile.delete();
            } catch (Exception e) {
            }
        }

    }

    /**
     * Save the room state.
     * @param roomId the room id.
     */
    private void saveRoomState(String roomId) {
        try {
            deleteRoomStateFile(roomId);

            File roomStateFile = new File(mGzStoreRoomsStateFolderFile, roomId);
            Room room = mRooms.get(roomId);

            if (null != room) {
                long start1 = System.currentTimeMillis();
                FileOutputStream fos = new FileOutputStream(roomStateFile);
                GZIPOutputStream gz = new GZIPOutputStream(fos);
                ObjectOutputStream out = new ObjectOutputStream(gz);

                out.writeObject(room.getLiveState());
                out.close();
                Log.d(LOG_TAG, "saveRoomsState " + room.getLiveState().getMembers().size() + " : " + (System.currentTimeMillis() - start1) + " ms");
            }

        } catch (Exception e) {
            Log.e(LOG_TAG, "saveRoomsState failed : " + e.getMessage());
        }
    }

    /**
     * Flush the room state files.
     */
    private void saveRoomStates() {
        if ((mRoomsToCommitForStates.size() > 0) && (null != mFileStoreHandler)) {
            // get the list
            final ArrayList<String> fRoomsToCommitForStates = mRoomsToCommitForStates;
            mRoomsToCommitForStates = new ArrayList<String>();

            Runnable r = new Runnable() {
                @Override
                public void run() {
                    mFileStoreHandler.post(new Runnable() {
                        public void run() {
                            if (!isKilled()) {
                                long start = System.currentTimeMillis();

                                for (String roomId : fRoomsToCommitForStates) {
                                    saveRoomState(roomId);
                                }

                                Log.d(LOG_TAG, "saveRoomsState : " + fRoomsToCommitForStates.size() + " rooms in " + (System.currentTimeMillis() - start) + " ms");
                            }
                        }
                    });
                }
            };

            Thread t = new Thread(r);
            t.start();
        }
    }

    /**
     * Load a room state from the file system.
     * @param roomId the room id.
     * @return true if the operation succeeds.
     */
    private boolean loadRoomState(final String roomId) {
        Boolean succeed = true;

        Room room = getRoom(roomId);

        // should always be true
        if (null != room) {
            RoomState liveState = null;
            boolean shouldSave = false;

            try {
                // the room state is not zipped
                File messagesListFile = new File(mGzStoreRoomsStateFolderFile, roomId);

                // new format
                if (messagesListFile.exists()) {
                    FileInputStream fis = new FileInputStream(messagesListFile);
                    GZIPInputStream gz = new GZIPInputStream(fis);
                    ObjectInputStream ois = new ObjectInputStream(gz);
                    liveState = (RoomState) ois.readObject();
                    ois.close();

                    // delete old file
                    messagesListFile = new File(mOldStoreRoomsStateFolderFile, roomId);
                    if (messagesListFile.exists()) {
                        messagesListFile.delete();
                    }

                } else {
                    messagesListFile = new File(mOldStoreRoomsStateFolderFile, roomId);
                    FileInputStream fis = new FileInputStream(messagesListFile);
                    ObjectInputStream ois = new ObjectInputStream(fis);
                    liveState = (RoomState) ois.readObject();
                    ois.close();

                    shouldSave = true;
                }
            } catch (Exception e) {
                succeed = false;
                Log.e(LOG_TAG, "loadRoomState failed : " + e.getMessage());
            }

            if (null != liveState) {
                room.setLiveState(liveState);

                // force to use the new format
                if (shouldSave) {
                    saveRoomState(roomId);
                }
            } else {
                deleteRoom(roomId);
            }
        } else {
            try {
                File messagesListFile = new File(mOldStoreRoomsStateFolderFile, roomId);
                messagesListFile.delete();

                messagesListFile = new File(mGzStoreRoomsStateFolderFile, roomId);
                messagesListFile.delete();

            } catch (Exception e) {
                Log.e(LOG_TAG, "loadRoomState failed to delete a file : " + e.getMessage());
            }
        }

        return succeed;
    }

    /**
     * Load room state from the file system.
     * @return true if the operation succeeds.
     */
    private boolean loadRoomsState() {
        Boolean succeed = true;

        try {
            long start = System.currentTimeMillis();

            String[] filenames = null;

            filenames = mGzStoreRoomsStateFolderFile.list();

            for(int index = 0; succeed && (index < filenames.length); index++) {
                succeed &= loadRoomState(filenames[index]);
            }

            // convert old format to the new one.
            if (mOldStoreRoomsStateFolderFile.exists()) {
                filenames = mOldStoreRoomsStateFolderFile.list();

                for(int index = 0; succeed && (index < filenames.length); index++) {
                    succeed &= loadRoomState(filenames[index]);
                }
            }

            Log.d(LOG_TAG, "loadRoomsState " + filenames.length + " rooms in " + (System.currentTimeMillis() - start) + " ms");

        } catch (Exception e) {
            succeed = false;
            Log.e(LOG_TAG, "loadRoomsState failed : " + e.getMessage());
        }

        return succeed;
    }

    /**
     * Delete the room summary file.
     * @param roomId the room id.
     */
    private void deleteRoomSummaryFile(String roomId) {
        // states list
        File statesFile = new File(mStoreRoomsSummaryFolderFile, roomId);

        // remove the files
        if (statesFile.exists()) {
            try {
                statesFile.delete();
            } catch (Exception e) {
                Log.e(LOG_TAG, "deleteRoomSummaryFile failed : " + e.getMessage());
            }
        }
    }

    /**
     * Flush the pending summaries.
     */
    private void saveSummaries() {
        if ((mRoomsToCommitForSummaries.size() > 0) && (null != mFileStoreHandler)) {
            // get the list
            final ArrayList<String> fRoomsToCommitForSummaries = mRoomsToCommitForSummaries;
            mRoomsToCommitForSummaries = new ArrayList<String>();

            Runnable r = new Runnable() {
                @Override
                public void run() {
                    mFileStoreHandler.post(new Runnable() {
                        public void run() {
                            if (!isKilled()) {
                                long start = System.currentTimeMillis();

                                for (String roomId : fRoomsToCommitForSummaries) {
                                    try {
                                        deleteRoomSummaryFile(roomId);

                                        File roomSummaryFile = new File(mStoreRoomsSummaryFolderFile, roomId);
                                        RoomSummary roomSummary = mRoomSummaries.get(roomId);

                                        if (null != roomSummary) {
                                            roomSummary.getLatestEvent().prepareSerialization();

                                            FileOutputStream fos = new FileOutputStream(roomSummaryFile);
                                            ObjectOutputStream out = new ObjectOutputStream(fos);

                                            out.writeObject(roomSummary);
                                            out.close();
                                        }

                                    } catch (Exception e) {
                                        Log.e(LOG_TAG, "saveSummaries failed : " + e.getMessage());
                                    }
                                }

                                Log.d(LOG_TAG, "saveSummaries : " + fRoomsToCommitForSummaries.size() + " summaries in " + (System.currentTimeMillis() - start) + " ms");
                            }
                        }
                    });
                }
            };

            Thread t = new Thread(r);
            t.start();
        }
    }

    /**
     * Load the room summary from the files system.
     * @param roomId the room id.
     * @return true if the operation succeeds;
     */
    private boolean loadSummary(final String roomId) {
        Boolean succeed = true;

        // do not check if the room exists here.
        // if the user is invited to a room, the room object is not created until it is joined.
        RoomSummary summary = null;

        try {
            File messagesListFile = new File(mStoreRoomsSummaryFolderFile, roomId);

            FileInputStream fis = new FileInputStream(messagesListFile);
            ObjectInputStream ois = new ObjectInputStream(fis);

            summary = (RoomSummary) ois.readObject();
            ois.close();
        } catch (Exception e){
            succeed = false;
            Log.e(LOG_TAG, "loadSummary failed : " + e.getMessage());
        }

        if (null != summary) {
            summary.getLatestEvent().finalizeDeserialization();
            mRoomSummaries.put(roomId, summary);
        }

        return succeed;
    }
    /**
     * Load room summaries from the file system.
     * @return true if the operation succeeds.
     */
    private Boolean loadSummaries() {
        Boolean succeed = true;
        try {
            // extract the room states
            String[] filenames = mStoreRoomsSummaryFolderFile.list();

            long start = System.currentTimeMillis();

            for(int index = 0; succeed && (index < filenames.length); index++) {
                succeed &= loadSummary(filenames[index]);
            }

            Log.d(LOG_TAG, "loadSummaries " + filenames.length + " rooms in " + (System.currentTimeMillis() - start) + " ms");
        }
        catch (Exception e) {
            succeed = false;
            Log.e(LOG_TAG, "loadSummaries failed : " + e.getMessage());
        }

        return succeed;
    }

    /**
     * Load the metadata info from the file system.
     */
    private void loadMetaData() {
        long start = System.currentTimeMillis();

        // init members
        mEventStreamToken = null;
        mMetadata = null;

        try {
            File metaDataFile = new File(mStoreFolderFile, MXFILE_STORE_METADATA_FILE_NAME);

            if (metaDataFile.exists()) {
                FileInputStream fis = new FileInputStream(metaDataFile);
                ObjectInputStream out = new ObjectInputStream(fis);

                mMetadata = (MXFileStoreMetaData)out.readObject();

                // remove pending \n
                if (null != mMetadata.mUserDisplayName) {
                    mMetadata.mUserDisplayName.trim();
                }

                // extract the latest event stream token
                mEventStreamToken = mMetadata.mEventStreamToken;
            }

        } catch (Exception e) {
            Log.e(LOG_TAG, "loadMetaData failed : " + e.getMessage());
            mMetadata = null;
            mEventStreamToken = null;
        }

        Log.d(LOG_TAG, "loadMetaData : " + (System.currentTimeMillis() - start) + " ms");
    }

    /**
     * flush the metadata info from the file system.
     */
    private void saveMetaData() {
        if ((mMetaDataHasChanged) && (null != mFileStoreHandler)) {
            mMetaDataHasChanged = false;

            final MXFileStoreMetaData fMetadata = mMetadata.deepCopy();

            Runnable r = new Runnable() {
                @Override
                public void run() {
                    mFileStoreHandler.post(new Runnable() {
                        public void run() {
                            if (!mIsKilled) {
                                long start = System.currentTimeMillis();

                                try {
                                    File metaDataFile = new File(mStoreFolderFile, MXFILE_STORE_METADATA_FILE_NAME);

                                    if (metaDataFile.exists()) {
                                        metaDataFile.delete();
                                    }

                                    FileOutputStream fos = new FileOutputStream(metaDataFile);
                                    ObjectOutputStream out = new ObjectOutputStream(fos);

                                    out.writeObject(fMetadata);
                                    out.close();
                                } catch (Exception e) {
                                    Log.e(LOG_TAG, "saveMetaData failed : " + e.getMessage());
                                }

                                Log.d(LOG_TAG, "saveMetaData : " + (System.currentTimeMillis() - start) + " ms");
                            }
                        }
                    });
                }
            };

            Thread t = new Thread(r);
            t.start();
        }
    }
}<|MERGE_RESOLUTION|>--- conflicted
+++ resolved
@@ -160,16 +160,9 @@
         loadMetaData();
 
         if ( (null == mMetadata) ||
-<<<<<<< HEAD
-             (mMetadata.mVersion != MXFILE_VERSION) ||
-             !mMetadata.mUserId.equals(mCredentials.userId) ||
-             !mMetadata.mAccessToken.equals(mCredentials.accessToken)) {
-=======
                 (mMetadata.mVersion != MXFILE_VERSION) ||
-                !mMetadata.mHomeServer.equals(credentials.homeServer) ||
-                !mMetadata.mUserId.equals(credentials.userId) ||
-                !mMetadata.mAccessToken.equals(credentials.accessToken)) {
->>>>>>> c4f7654f
+                !mMetadata.mUserId.equals(mCredentials.userId) ||
+                !mMetadata.mAccessToken.equals(mCredentials.accessToken)) {
             deleteAllData(true);
         }
 
