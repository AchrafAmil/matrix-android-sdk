--- conflicted
+++ resolved
@@ -1145,25 +1145,20 @@
             RoomSummary summary = mDataHandler.getStore().getSummary(getRoomId());
 
             if (null != summary) {
-<<<<<<< HEAD
-                if (0 != summary.getUnreadEventsCount()) {
-                    Log.e(LOG_TAG, "## markAllAsRead() : the unread message count for " + getRoomId() + " should have been cleared");
-=======
                 if ((0 != summary.getUnreadEventsCount()) ||
                         (0 != summary.getHighlightCount()) ||
                         (0 != summary.getNotificationCount())) {
-                    Log.e(LOG_TAG, "## sendReadReceipt() : the summary events counters should be cleared for " + getRoomId() + " should have been cleared");
+                    Log.e(LOG_TAG, "## markAllAsRead() : the summary events counters should be cleared for " + getRoomId() + " should have been cleared");
 
                     Event latestEvent = mDataHandler.getStore().getLatestEvent(getRoomId());
                     summary.setLatestReceivedEvent(latestEvent);
 
                     if (null != latestEvent) {
-                        summary.setLatestReadEventId(latestEvent.eventId);
+                        summary.setReadReceiptEventId(latestEvent.eventId);
                     } else {
-                        summary.setLatestReadEventId(null);
-                    }
-
->>>>>>> 6c7263ac
+                        summary.setReadReceiptEventId(null);
+                    }
+
                     summary.setUnreadEventsCount(0);
                     summary.setHighlightCount(0);
                     summary.setNotificationCount(0);
@@ -1458,7 +1453,7 @@
                     thumbInfo.h = Integer.parseInt(sHeight);
                 }
 
-                thumbInfo.size = thumbnailFile.length();
+                thumbInfo.size = Long.valueOf(thumbnailFile.length());
                 thumbInfo.mimetype = thumbMimeType;
                 locationMessage.thumbnail_info = thumbInfo;
             } catch (Exception e) {
@@ -1493,7 +1488,7 @@
             try {
                 MediaPlayer mp = MediaPlayer.create(context, fileUri);
                 if (null != mp) {
-                    videoInfo.duration = (long)mp.getDuration();
+                    videoInfo.duration = Long.valueOf(mp.getDuration());
                     mp.release();
                 }
             } catch (Exception e) {
@@ -1520,7 +1515,7 @@
                     thumbInfo.h = Integer.parseInt(sHeight);
                 }
 
-                thumbInfo.size = thumbnailFile.length();
+                thumbInfo.size = Long.valueOf(thumbnailFile.length());
                 thumbInfo.mimetype = thumbMimeType;
                 videoInfo.thumbnail_info = thumbInfo;
             }
@@ -1700,7 +1695,6 @@
         if ((null != accountDataEvents) && (accountDataEvents.size() > 0)) {
             // manage the account events
             for (Event accountDataEvent : accountDataEvents) {
-<<<<<<< HEAD
                 String eventType = accountDataEvent.getType();
 
                 if (eventType.equals(Event.EVENT_TYPE_READ_MARKER)) {
@@ -1716,21 +1710,15 @@
                         }
                     }
                 } else {
-                    mAccountData.handleTagEvent(accountDataEvent);
-
-                    if (eventType.equals(Event.EVENT_TYPE_TAGS)) {
-                        mDataHandler.onRoomTagEvent(getRoomId());
-                    }
-=======
-                try {
-                    mAccountData.handleEvent(accountDataEvent);
-
-                    if (accountDataEvent.getType().equals(Event.EVENT_TYPE_TAGS)) {
-                        mDataHandler.onRoomTagEvent(getRoomId());
-                    }
-                } catch (Exception e) {
-                    Log.e(LOG_TAG, "## handleAccountDataEvents() : room " + getRoomId() + " failed " + e.getMessage());
->>>>>>> 6c7263ac
+                    try {
+                        mAccountData.handleTagEvent(accountDataEvent);
+
+                        if (accountDataEvent.getType().equals(Event.EVENT_TYPE_TAGS)) {
+                            mDataHandler.onRoomTagEvent(getRoomId());
+                        }
+                    } catch (Exception e) {
+                        Log.e(LOG_TAG, "## handleAccountDataEvents() : room " + getRoomId() + " failed " + e.getMessage());
+                    }
                 }
             }
 
