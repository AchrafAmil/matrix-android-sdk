/* 
 * Copyright 2016 OpenMarket Ltd
 * 
 * Licensed under the Apache License, Version 2.0 (the "License");
 * you may not use this file except in compliance with the License.
 * You may obtain a copy of the License at
 * 
 *     http://www.apache.org/licenses/LICENSE-2.0
 * 
 * Unless required by applicable law or agreed to in writing, software
 * distributed under the License is distributed on an "AS IS" BASIS,
 * WITHOUT WARRANTIES OR CONDITIONS OF ANY KIND, either express or implied.
 * See the License for the specific language governing permissions and
 * limitations under the License.
 */

package org.matrix.androidsdk.util;

import android.support.annotation.Nullable;

import org.matrix.androidsdk.HomeServerConnectionConfig;

/**
 * Class for accessing content from the current session.
 */
public class ContentManager {
    private static final String LOG_TAG = ContentManager.class.getSimpleName();

    public static final String MATRIX_CONTENT_URI_SCHEME = "mxc://";

    public static final String METHOD_CROP = "crop";
    public static final String METHOD_SCALE = "scale";

    public static final String URI_PREFIX_CONTENT_API = "/_matrix/media/v1/";

    // HS config
    private final HomeServerConnectionConfig mHsConfig;

    // the unsent events Manager
    private final UnsentEventsManager mUnsentEventsManager;

    /**
     * Default constructor.
     *
     * @param hsConfig            the HomeserverConnectionConfig to use
     * @param unsentEventsManager the unsent events manager
     */
    public ContentManager(HomeServerConnectionConfig hsConfig, UnsentEventsManager unsentEventsManager) {
        mHsConfig = hsConfig;
        mUnsentEventsManager = unsentEventsManager;
    }

    /**
     * @return the hs config.
     */
    public HomeServerConnectionConfig getHsConfig() {
        return mHsConfig;
    }

    /**
     * @return the unsent events manager
     */
    public UnsentEventsManager getUnsentEventsManager() {
        return mUnsentEventsManager;
    }

    /**
     * Compute the identicon URL for an userId.
     *
     * @param userId the user id.
     * @return the url
     */
    public static String getIdenticonURL(String userId) {
        // sanity check
        if (null != userId) {
            String urlEncodedUser = null;
            try {
                urlEncodedUser = java.net.URLEncoder.encode(userId, "UTF-8");
            } catch (Exception e) {
                Log.e(LOG_TAG, "## getIdenticonURL() : java.net.URLEncoder.encode failed " + e.getMessage());
            }

            return ContentManager.MATRIX_CONTENT_URI_SCHEME + "identicon/" + urlEncodedUser;
        }

        return null;
    }

    /**
     * Check whether an url is a valid matrix content url.
     *
     * @param contentUrl the content URL (in the form of "mxc://...").
     * @return true if contentUrl is valid.
     */
    public boolean isValidMatrixContentUrl(String contentUrl) {
        return (null != contentUrl && contentUrl.startsWith(MATRIX_CONTENT_URI_SCHEME));
    }

    /**
     * Get the actual URL for accessing the full-size image of a Matrix media content URI.
     *
     * @param contentUrl the Matrix media content URI (in the form of "mxc://...").
     * @return the URL to access the described resource, or null if the url is invalid.
     */
    @Nullable
    public String getDownloadableUrl(String contentUrl) {
        if (isValidMatrixContentUrl(contentUrl)) {
            String mediaServerAndId = contentUrl.substring(MATRIX_CONTENT_URI_SCHEME.length());
            return mHsConfig.getHomeserverUri().toString() + URI_PREFIX_CONTENT_API + "download/" + mediaServerAndId;
<<<<<<< HEAD
        }
        else {
            return contentUrl;
=======
        } else {
            // do not allow non-mxc content URLs: we should not be making requests out to whatever http urls people send us
            return null;
>>>>>>> 3d797f2c
        }
    }

    /**
     * Get the actual URL for accessing the thumbnail image of a given Matrix media content URI.
     *
     * @param contentUrl the Matrix media content URI (in the form of "mxc://...").
     * @param width      the desired width
     * @param height     the desired height
     * @param method     the desired scale method (METHOD_CROP or METHOD_SCALE)
     * @return the URL to access the described resource, or null if the url is invalid.
     */
    @Nullable
    public String getDownloadableThumbnailUrl(String contentUrl, int width, int height, String method) {
        if (isValidMatrixContentUrl(contentUrl)) {
            String mediaServerAndId = contentUrl.substring(MATRIX_CONTENT_URI_SCHEME.length());

            // ignore the #auto pattern
            if (mediaServerAndId.endsWith("#auto")) {
                mediaServerAndId = mediaServerAndId.substring(0, mediaServerAndId.length() - "#auto".length());
            }

            String url = mHsConfig.getHomeserverUri().toString() + URI_PREFIX_CONTENT_API;

            // identicon server has no thumbnail path
            if (mediaServerAndId.indexOf("identicon") < 0) {
                url += "thumbnail/";
            }

            url += mediaServerAndId;
            url += "?width=" + width;
            url += "&height=" + height;
            url += "&method=" + method;
            return url;
        } else {
            // do not allow non-mxc content URLs: we should not be making requests out to whatever http urls people send us
            return null;
        }
    }
}<|MERGE_RESOLUTION|>--- conflicted
+++ resolved
@@ -107,15 +107,9 @@
         if (isValidMatrixContentUrl(contentUrl)) {
             String mediaServerAndId = contentUrl.substring(MATRIX_CONTENT_URI_SCHEME.length());
             return mHsConfig.getHomeserverUri().toString() + URI_PREFIX_CONTENT_API + "download/" + mediaServerAndId;
-<<<<<<< HEAD
-        }
-        else {
-            return contentUrl;
-=======
         } else {
             // do not allow non-mxc content URLs: we should not be making requests out to whatever http urls people send us
             return null;
->>>>>>> 3d797f2c
         }
     }
 
