/*
 * Copyright 2014 OpenMarket Ltd
 * Copyright 2017 Vector Creations Ltd
 *
 * Licensed under the Apache License, Version 2.0 (the "License");
 * you may not use this file except in compliance with the License.
 * You may obtain a copy of the License at
 *
 *     http://www.apache.org/licenses/LICENSE-2.0
 *
 * Unless required by applicable law or agreed to in writing, software
 * distributed under the License is distributed on an "AS IS" BASIS,
 * WITHOUT WARRANTIES OR CONDITIONS OF ANY KIND, either express or implied.
 * See the License for the specific language governing permissions and
 * limitations under the License.
 */
package org.matrix.androidsdk.rest.api;

import org.matrix.androidsdk.RestClient;
import org.matrix.androidsdk.rest.model.pid.ThirdPartyProtocol;
import org.matrix.androidsdk.rest.model.publicroom.PublicRoomsParams;
import org.matrix.androidsdk.rest.model.publicroom.PublicRoomsResponse;
import org.matrix.androidsdk.rest.model.search.SearchParams;
import org.matrix.androidsdk.rest.model.search.SearchResponse;
import org.matrix.androidsdk.rest.model.search.SearchUsersParams;
import org.matrix.androidsdk.rest.model.search.SearchUsersRequestResponse;
import org.matrix.androidsdk.rest.model.sync.SyncResponse;

import java.util.Map;

import retrofit2.Call;
import retrofit2.Callback;
import retrofit2.http.Body;
import retrofit2.http.GET;
import retrofit2.http.POST;
import retrofit2.http.Query;
import retrofit2.http.QueryMap;

/**
 * The events API.
 */
public interface EventsApi {

    /**
     * Perform the initial sync to find the rooms that concern the user, the participants' presence, etc.
     * @param params the GET params.
     */
    @GET(RestClient.URI_API_PREFIX_PATH_R0 + "sync")
    Call<SyncResponse> sync(@QueryMap Map<String, Object> params);


    /**
     * Get the third party server protocols.
     */
    @GET(RestClient.URI_API_PREFIX_PATH_UNSTABLE + "thirdparty/protocols")
<<<<<<< HEAD
    void thirdpartyProtocols(Callback<Map<String, ThirdPartyProtocol>> callback);
=======
    Call<Map<String, ThirdPartyProtocol>> thirdPartyProtocols();
>>>>>>> 3d797f2c

    /**
     * Get the list of public rooms.
     *
     * @param server            the server (might be null)
     * @param publicRoomsParams the request params
     */
    @POST(RestClient.URI_API_PREFIX_PATH_R0 + "publicRooms")
<<<<<<< HEAD
    Call<PublicRoomsResponse> publicRooms(@Body PublicRoomsParams publicRoomsParams);
=======
    Call<PublicRoomsResponse> publicRooms(@Query("server") String server, @Body PublicRoomsParams publicRoomsParams);
>>>>>>> 3d797f2c

    /**
     * Perform a search.
     *
     * @param searchParams the search params.
<<<<<<< HEAD
     */
    @POST(RestClient.URI_API_PREFIX_PATH_R0 + "search")
    Call<SearchResponse> search(@Body SearchParams searchParams, @Query("next_batch") String nextBatch);
=======
     * @param nextBatch    the next batch token
     */
    @POST(RestClient.URI_API_PREFIX_PATH_R0 + "search")
    Call<SearchResponse> searchEvents(@Body SearchParams searchParams, @Query("next_batch") String nextBatch);

    /**
     * Perform an users search.
     *
     * @param searchUsersParams the search params.
     */
    @POST(RestClient.URI_API_PREFIX_PATH_R0 + "/user_directory/search")
    Call<SearchUsersRequestResponse> searchUsers(@Body SearchUsersParams searchUsersParams);

    /**
     * Retrieve the preview information of an URL.
     *
     * @param url      the URL
     * @param ts       the ts
     */
    @GET(RestClient.URI_API_PREFIX_PATH_MEDIA_R0 + "/preview_url")
    Call<Map<String, Object>> getURLPreview(@Query("url") String url, @Query("ts") long ts);
>>>>>>> 3d797f2c
}<|MERGE_RESOLUTION|>--- conflicted
+++ resolved
@@ -53,11 +53,7 @@
      * Get the third party server protocols.
      */
     @GET(RestClient.URI_API_PREFIX_PATH_UNSTABLE + "thirdparty/protocols")
-<<<<<<< HEAD
-    void thirdpartyProtocols(Callback<Map<String, ThirdPartyProtocol>> callback);
-=======
     Call<Map<String, ThirdPartyProtocol>> thirdPartyProtocols();
->>>>>>> 3d797f2c
 
     /**
      * Get the list of public rooms.
@@ -66,21 +62,12 @@
      * @param publicRoomsParams the request params
      */
     @POST(RestClient.URI_API_PREFIX_PATH_R0 + "publicRooms")
-<<<<<<< HEAD
-    Call<PublicRoomsResponse> publicRooms(@Body PublicRoomsParams publicRoomsParams);
-=======
     Call<PublicRoomsResponse> publicRooms(@Query("server") String server, @Body PublicRoomsParams publicRoomsParams);
->>>>>>> 3d797f2c
 
     /**
      * Perform a search.
      *
      * @param searchParams the search params.
-<<<<<<< HEAD
-     */
-    @POST(RestClient.URI_API_PREFIX_PATH_R0 + "search")
-    Call<SearchResponse> search(@Body SearchParams searchParams, @Query("next_batch") String nextBatch);
-=======
      * @param nextBatch    the next batch token
      */
     @POST(RestClient.URI_API_PREFIX_PATH_R0 + "search")
@@ -102,5 +89,4 @@
      */
     @GET(RestClient.URI_API_PREFIX_PATH_MEDIA_R0 + "/preview_url")
     Call<Map<String, Object>> getURLPreview(@Query("url") String url, @Query("ts") long ts);
->>>>>>> 3d797f2c
 }