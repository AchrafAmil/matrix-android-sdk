--- conflicted
+++ resolved
@@ -17,7 +17,6 @@
 package org.matrix.androidsdk.rest.client;
 
 import android.os.Build;
-import android.support.annotation.Nullable;
 import android.text.TextUtils;
 
 import com.google.gson.JsonObject;
@@ -135,12 +134,6 @@
      * @param callback the callback success and failure callback
      */
     public void loginWithUser(final String user, final String password, final ApiCallback<Credentials> callback) {
-<<<<<<< HEAD
-        loginWithUser(user, password, callback, null);
-    }
-
-    public void loginWithUser(final String user, final String password, final ApiCallback<Credentials> callback, @Nullable final String deviceId) {
-=======
         loginWithUser(user, password, null, callback);
     }
 
@@ -153,16 +146,11 @@
      * @param callback   the callback success and failure callback
      */
     public void loginWithUser(final String user, final String password, final String deviceName, final ApiCallback<Credentials> callback) {
->>>>>>> 3d797f2c
         final String description = "loginWithUser : " + user;
 
         PasswordLoginParams params = new PasswordLoginParams();
         params.setUserIdentifier(user, password);
-<<<<<<< HEAD
-        params.setDeviceId(deviceId);
-=======
         params.setDeviceName(deviceName);
->>>>>>> 3d797f2c
 
         login(params, callback, description);
     }
@@ -176,12 +164,6 @@
      * @param callback the callback success and failure callback
      */
     public void loginWith3Pid(final String medium, final String address, final String password, final ApiCallback<Credentials> callback) {
-<<<<<<< HEAD
-        loginWith3Pid(medium, address, password, callback, null);
-    }
-
-    public void loginWith3Pid(final String medium, final String address, final String password, final ApiCallback<Credentials> callback, @Nullable final String deviceId) {
-=======
         loginWith3Pid(medium, address, password, null, callback);
     }
 
@@ -195,16 +177,11 @@
      * @param callback   the callback success and failure callback
      */
     public void loginWith3Pid(final String medium, final String address, final String password, final String deviceName, final ApiCallback<Credentials> callback) {
->>>>>>> 3d797f2c
         final String description = "loginWith3pid : " + address;
 
         PasswordLoginParams params = new PasswordLoginParams();
         params.setThirdPartyIdentifier(medium, address, password);
-<<<<<<< HEAD
-        params.setDeviceId(deviceId);
-=======
         params.setDeviceName(deviceName);
->>>>>>> 3d797f2c
 
         login(params, callback, description);
     }
@@ -218,12 +195,6 @@
      * @param callback    the callback success and failure callback
      */
     public void loginWithPhoneNumber(final String phoneNumber, final String countryCode, final String password, final ApiCallback<Credentials> callback) {
-<<<<<<< HEAD
-        loginWithPhoneNumber(phoneNumber, countryCode, password, callback, null);
-    }
-
-    public void loginWithPhoneNumber(final String phoneNumber, final String countryCode, final String password, final ApiCallback<Credentials> callback, @Nullable final String deviceId) {
-=======
         loginWithPhoneNumber(phoneNumber, countryCode, password, null, callback);
     }
 
@@ -237,16 +208,11 @@
      * @param callback    the callback success and failure callback
      */
     public void loginWithPhoneNumber(final String phoneNumber, final String countryCode, final String password, final String deviceName, final ApiCallback<Credentials> callback) {
->>>>>>> 3d797f2c
         final String description = "loginWithPhoneNumber : " + phoneNumber;
 
         PasswordLoginParams params = new PasswordLoginParams();
         params.setPhoneIdentifier(phoneNumber, countryCode, password);
-<<<<<<< HEAD
-        params.setDeviceId(deviceId);
-=======
         params.setDeviceName(deviceName);
->>>>>>> 3d797f2c
 
         login(params, callback, description);
     }
@@ -268,11 +234,7 @@
      * @param callback    the asynchronous callback
      * @param description the request description
      */
-<<<<<<< HEAD
-    private void login(final PasswordLoginParams params, final ApiCallback<Credentials> callback, final String description) {
-=======
     private void login(final LoginParams params, final ApiCallback<Credentials> callback, final String description) {
->>>>>>> 3d797f2c
         mApi.login(params).enqueue(new RestAdapterCallback<JsonObject>(description, mUnsentEventsManager, callback,
 
                 new RestAdapterCallback.RequestRetryCallBack() {
@@ -323,15 +285,11 @@
         params.token = token;
         params.txn_id = txn_id;
 
-<<<<<<< HEAD
-        mApi.login(params).enqueue(new RestAdapterCallback<JsonObject>(description, mUnsentEventsManager, callback,
-=======
         if ((null != deviceName) && !TextUtils.isEmpty(deviceName.trim())) {
             params.initial_device_display_name = deviceName.trim();
         } else {
             params.initial_device_display_name = Build.MODEL.trim();
         }
->>>>>>> 3d797f2c
 
         mApi.login(params).enqueue(new RestAdapterCallback<JsonObject>(description, mUnsentEventsManager, callback,
                 new RestAdapterCallback.RequestRetryCallBack() {
