/*
 * Copyright 2015 OpenMarket Ltd
 *
 * Licensed under the Apache License, Version 2.0 (the "License");
 * you may not use this file except in compliance with the License.
 * You may obtain a copy of the License at
 *
 *     http://www.apache.org/licenses/LICENSE-2.0
 *
 * Unless required by applicable law or agreed to in writing, software
 * distributed under the License is distributed on an "AS IS" BASIS,
 * WITHOUT WARRANTIES OR CONDITIONS OF ANY KIND, either express or implied.
 * See the License for the specific language governing permissions and
 * limitations under the License.
 */
package org.matrix.androidsdk.rest.api;

import java.util.Map;

import retrofit2.Call;
import retrofit2.http.Body;
<<<<<<< HEAD
=======
import retrofit2.http.POST;
>>>>>>> 3d797f2c
import retrofit2.http.PUT;
import retrofit2.http.Path;

public interface AccountDataApi {

    /**
     * Set some account_data for the client.
<<<<<<< HEAD
     * @param userId the user id
     * @param params the put params.
     */
    @PUT("user/{userId}/account_data/{type}")
    Call<Void> setAccountData(@Path("userId") String userId, @Path("type") String type, @Body Map<String, Object> params);
=======
     *
     * @param userId   the user id
     * @param type     the type
     * @param params   the put params
     */
    @PUT("user/{userId}/account_data/{type}")
    Call<Void> setAccountData(@Path("userId") String userId, @Path("type") String type, @Body Object params);

    /**
     * Gets a bearer token from the homeserver that the user can
     * present to a third party in order to prove their ownership
     * of the Matrix account they are logged into.
     *
     * @param userId   the user id
     * @param body     the body content
     */
    @POST("user/{userId}/openid/request_token")
    Call<Map<Object, Object>> openIdToken(@Path("userId") String userId, @Body Map<Object, Object> body);
>>>>>>> 3d797f2c
}<|MERGE_RESOLUTION|>--- conflicted
+++ resolved
@@ -19,10 +19,7 @@
 
 import retrofit2.Call;
 import retrofit2.http.Body;
-<<<<<<< HEAD
-=======
 import retrofit2.http.POST;
->>>>>>> 3d797f2c
 import retrofit2.http.PUT;
 import retrofit2.http.Path;
 
@@ -30,13 +27,6 @@
 
     /**
      * Set some account_data for the client.
-<<<<<<< HEAD
-     * @param userId the user id
-     * @param params the put params.
-     */
-    @PUT("user/{userId}/account_data/{type}")
-    Call<Void> setAccountData(@Path("userId") String userId, @Path("type") String type, @Body Map<String, Object> params);
-=======
      *
      * @param userId   the user id
      * @param type     the type
@@ -55,5 +45,4 @@
      */
     @POST("user/{userId}/openid/request_token")
     Call<Map<Object, Object>> openIdToken(@Path("userId") String userId, @Body Map<Object, Object> body);
->>>>>>> 3d797f2c
 }