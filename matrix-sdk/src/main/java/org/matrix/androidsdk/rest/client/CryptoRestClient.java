/*
 * Copyright 2016 OpenMarket Ltd
 * Copyright 2017 Vector Creations Ltd
 *
 * Licensed under the Apache License, Version 2.0 (the "License");
 * you may not use this file except in compliance with the License.
 * You may obtain a copy of the License at
 *
 *     http://www.apache.org/licenses/LICENSE-2.0
 *
 * Unless required by applicable law or agreed to in writing, software
 * distributed under the License is distributed on an "AS IS" BASIS,
 * WITHOUT WARRANTIES OR CONDITIONS OF ANY KIND, either express or implied.
 * See the License for the specific language governing permissions and
 * limitations under the License.
 */
package org.matrix.androidsdk.rest.client;

import android.text.TextUtils;

import org.matrix.androidsdk.rest.model.crypto.KeyChangesResponse;
import org.matrix.androidsdk.util.Log;

import org.matrix.androidsdk.HomeServerConnectionConfig;
import org.matrix.androidsdk.RestClient;
import org.matrix.androidsdk.crypto.data.MXKey;
import org.matrix.androidsdk.crypto.data.MXUsersDevicesMap;
import org.matrix.androidsdk.rest.api.CryptoApi;

import org.matrix.androidsdk.rest.callback.ApiCallback;
import org.matrix.androidsdk.rest.callback.RestAdapterCallback;
import org.matrix.androidsdk.rest.model.pid.DeleteDeviceParams;
import org.matrix.androidsdk.rest.model.sync.DevicesListResponse;
import org.matrix.androidsdk.rest.model.crypto.KeysClaimResponse;
import org.matrix.androidsdk.rest.model.crypto.KeysQueryResponse;
import org.matrix.androidsdk.rest.model.crypto.KeysUploadResponse;
import org.matrix.androidsdk.util.JsonUtils;

import java.util.HashMap;
import java.util.List;
import java.util.Map;
import java.util.Random;

import retrofit2.Response;

public class CryptoRestClient extends RestClient<CryptoApi> {

    private static final String LOG_TAG = CryptoRestClient.class.getSimpleName();

    /**
     * {@inheritDoc}
     */
    public CryptoRestClient(HomeServerConnectionConfig hsConfig) {
        super(hsConfig, CryptoApi.class, URI_API_PREFIX_PATH_UNSTABLE, false, false);
    }

    /**
     * Upload device and/or one-time keys.
     *
     * @param deviceKeys  the device keys to send.
     * @param oneTimeKeys the one-time keys to send.
     * @param deviceId    he explicit device_id to use for upload (default is to use the same as that used during auth).
     * @param callback    the asynchronous callback
     */
    public void uploadKeys(final Map<String, Object> deviceKeys, final Map<String, Object> oneTimeKeys, final String deviceId, final ApiCallback<KeysUploadResponse> callback) {
        final String description = "uploadKeys";

        String encodedDeviceId = JsonUtils.convertToUTF8(deviceId);
        HashMap<String, Object> params = new HashMap<>();

        if (null != deviceKeys) {
            params.put("device_keys", deviceKeys);
        }

        if (null != oneTimeKeys) {
            params.put("one_time_keys", oneTimeKeys);
        }

        if (!TextUtils.isEmpty(encodedDeviceId)) {
            mApi.uploadKeys(encodedDeviceId, params).enqueue(new RestAdapterCallback<KeysUploadResponse>(description, null, callback, new RestAdapterCallback.RequestRetryCallBack() {
                @Override
                public void onRetry() {
                    uploadKeys(deviceKeys, oneTimeKeys, deviceId, callback);
                }
            }));
        } else {
            mApi.uploadKeys(params).enqueue(new RestAdapterCallback<KeysUploadResponse>(description, null, callback, new RestAdapterCallback.RequestRetryCallBack() {
                @Override
                public void onRetry() {
                    uploadKeys(deviceKeys, oneTimeKeys, deviceId, callback);
                }
            }));
        }
    }

    /**
     * Download device keys.
     *
     * @param userIds  list of users to get keys for.
     * @param token    the up-to token
     * @param callback the asynchronous callback
     */
    public void downloadKeysForUsers(final List<String> userIds, final String token, final ApiCallback<KeysQueryResponse> callback) {
        final String description = "downloadKeysForUsers";

        HashMap<String, Map<String, Object>> downloadQuery = new HashMap<>();

        if (null != userIds) {
            for (String userId : userIds) {
                downloadQuery.put(userId, new HashMap<String, Object>());
            }
        }

        HashMap<String, Object> parameters = new HashMap<>();
        parameters.put("device_keys", downloadQuery);

        if (!TextUtils.isEmpty(token)) {
            parameters.put("token", token);
        }

        mApi.downloadKeysForUsers(parameters).enqueue(new RestAdapterCallback<KeysQueryResponse>(description, mUnsentEventsManager, callback, new RestAdapterCallback.RequestRetryCallBack() {
            @Override
            public void onRetry() {
                downloadKeysForUsers(userIds, token, callback);
            }
        }));
    }

    /**
     * Claim one-time keys.
     *
     * @param usersDevicesKeyTypesMap a list of users, devices and key types to retrieve keys for.
     * @param callback                the asynchronous callback
     */
    public void claimOneTimeKeysForUsersDevices(
            final MXUsersDevicesMap<String> usersDevicesKeyTypesMap,
            final ApiCallback<MXUsersDevicesMap<MXKey>> callback) {
        final String description = "claimOneTimeKeysForUsersDevices";

        HashMap<String, Object> params = new HashMap<>();
        params.put("one_time_keys", usersDevicesKeyTypesMap.getMap());

        mApi.claimOneTimeKeysForUsersDevices(params).enqueue(new RestAdapterCallback<KeysClaimResponse>(description, mUnsentEventsManager, callback, new RestAdapterCallback.RequestRetryCallBack() {
            @Override
            public void onRetry() {
                claimOneTimeKeysForUsersDevices(usersDevicesKeyTypesMap, callback);
            }
        }) {
            @Override
            public void success(KeysClaimResponse keysClaimResponse, Response response) {
                onEventSent();

                HashMap<String, Map<String, MXKey>> map = new HashMap();

                if (null != keysClaimResponse.oneTimeKeys) {
                    for (String userId : keysClaimResponse.oneTimeKeys.keySet()) {
                        Map<String, Map<String, Map<String, Object>>> mapByUserId = keysClaimResponse.oneTimeKeys.get(userId);

                        HashMap<String, MXKey> keysMap = new HashMap<>();

                        for (String deviceId : mapByUserId.keySet()) {
                            try {
                                keysMap.put(deviceId, new MXKey(mapByUserId.get(deviceId)));
                            } catch (Exception e) {
                                Log.e(LOG_TAG, "## claimOneTimeKeysForUsersDevices : fail to create a MXKey " + e.getMessage());
                            }
                        }

                        if (keysMap.size() != 0) {
                            map.put(userId, keysMap);
                        }
                    }
                }

                callback.onSuccess(new MXUsersDevicesMap<>(map));
            }
        });
    }

    /**
     * Send an event to a specific list of devices
     *
     * @param eventType  the type of event to send
     * @param contentMap content to send. Map from user_id to device_id to content dictionary.
     * @param callback   the asynchronous callback.
     */
    public void sendToDevice(final String eventType,
                             final MXUsersDevicesMap<Map<String, Object>> contentMap, final ApiCallback<Void> callback) {
        sendToDevice(eventType, contentMap, (new Random()).nextInt(Integer.MAX_VALUE) + "", callback);
    }

    /**
     * Send an event to a specific list of devices
     *
     * @param eventType     the type of event to send
     * @param contentMap    content to send. Map from user_id to device_id to content dictionary.
     * @param transactionId the transactionId
     * @param callback      the asynchronous callback.
     */
    public void sendToDevice(final String eventType,
                             final MXUsersDevicesMap<Map<String, Object>> contentMap, final String transactionId,
                             final ApiCallback<Void> callback) {
        final String description = "sendToDevice " + eventType;

        HashMap<String, Object> content = new HashMap<>();
        content.put("messages", contentMap.getMap());

<<<<<<< HEAD
        Random rand = new Random();

        mApi.sendToDevice(eventType, rand.nextInt(Integer.MAX_VALUE), content).enqueue(new RestAdapterCallback<Void>(description, null, callback, new RestAdapterCallback.RequestRetryCallBack() {
=======
        mApi.sendToDevice(eventType, transactionId, content).enqueue(new RestAdapterCallback<Void>(description, null, callback, new RestAdapterCallback.RequestRetryCallBack() {
>>>>>>> 3d797f2c
            @Override
            public void onRetry() {
                sendToDevice(eventType, contentMap, callback);
            }
        }));
    }

    /**
     * Retrieves the devices informaty
     *
     * @param callback the asynchronous callback.
     */
    public void getDevices(final ApiCallback<DevicesListResponse> callback) {
        final String description = "getDevicesListInfo";

        mApi.getDevices().enqueue(new RestAdapterCallback<DevicesListResponse>(description, mUnsentEventsManager, callback, new RestAdapterCallback.RequestRetryCallBack() {
            @Override
            public void onRetry() {
                getDevices(callback);
            }
        }));
    }

    /**
     * Delete a device.
     *
     * @param deviceId the device id
     * @param params   the deletion parameters
     * @param callback the asynchronous callback
     */
    public void deleteDevice(final String deviceId, final DeleteDeviceParams params,
                             final ApiCallback<Void> callback) {
        final String description = "deleteDevice";

        mApi.deleteDevice(deviceId, params).enqueue(new RestAdapterCallback<Void>(description, mUnsentEventsManager, callback, new RestAdapterCallback.RequestRetryCallBack() {
            @Override
            public void onRetry() {
                deleteDevice(deviceId, params, callback);
            }
        }));
    }

    /**
     * Set a device name.
     *
     * @param deviceId   the device id
     * @param deviceName the device name
     * @param callback   the asynchronous callback
     */
    public void setDeviceName(final String deviceId, final String deviceName,
                              final ApiCallback<Void> callback) {
        final String description = "setDeviceName";

        HashMap<String, String> params = new HashMap<>();
        params.put("display_name", TextUtils.isEmpty(deviceName) ? "" : deviceName);

        mApi.updateDeviceInfo(deviceId, params).enqueue(new RestAdapterCallback<Void>(description, mUnsentEventsManager, callback, new RestAdapterCallback.RequestRetryCallBack() {
            @Override
            public void onRetry() {
                setDeviceName(deviceId, deviceName, callback);
            }
        }));
    }

    /**
     * Get the update devices list from two sync token.
     *
     * @param from     the start token.
     * @param to       the up-to token.
     * @param callback the asynchronous callback
     */
    public void getKeyChanges(final String from, final String to,
                              final ApiCallback<KeyChangesResponse> callback) {
        final String description = "getKeyChanges";

        mApi.getKeyChanges(from, to).enqueue(new RestAdapterCallback<KeyChangesResponse>(description, mUnsentEventsManager, callback, new RestAdapterCallback.RequestRetryCallBack() {
            @Override
            public void onRetry() {
                getKeyChanges(from, to, callback);
            }
        }));
    }
}<|MERGE_RESOLUTION|>--- conflicted
+++ resolved
@@ -205,13 +205,7 @@
         HashMap<String, Object> content = new HashMap<>();
         content.put("messages", contentMap.getMap());
 
-<<<<<<< HEAD
-        Random rand = new Random();
-
-        mApi.sendToDevice(eventType, rand.nextInt(Integer.MAX_VALUE), content).enqueue(new RestAdapterCallback<Void>(description, null, callback, new RestAdapterCallback.RequestRetryCallBack() {
-=======
         mApi.sendToDevice(eventType, transactionId, content).enqueue(new RestAdapterCallback<Void>(description, null, callback, new RestAdapterCallback.RequestRetryCallBack() {
->>>>>>> 3d797f2c
             @Override
             public void onRetry() {
                 sendToDevice(eventType, contentMap, callback);
