/*
 * Copyright 2014 OpenMarket Ltd
 *
 * Licensed under the Apache License, Version 2.0 (the "License");
 * you may not use this file except in compliance with the License.
 * You may obtain a copy of the License at
 *
 *     http://www.apache.org/licenses/LICENSE-2.0
 *
 * Unless required by applicable law or agreed to in writing, software
 * distributed under the License is distributed on an "AS IS" BASIS,
 * WITHOUT WARRANTIES OR CONDITIONS OF ANY KIND, either express or implied.
 * See the License for the specific language governing permissions and
 * limitations under the License.
 */
package org.matrix.androidsdk.rest.api;

import com.google.gson.JsonObject;

import org.matrix.androidsdk.rest.model.login.LoginFlowResponse;
import org.matrix.androidsdk.rest.model.login.LoginParams;
import org.matrix.androidsdk.rest.model.login.RegistrationParams;

import retrofit2.Call;
import retrofit2.http.Body;
import retrofit2.http.GET;
import retrofit2.http.POST;

/**
 * The login REST API.
 */
public interface LoginApi {

    /**
     * Get the different login flows supported by the server.
     */
    @GET("login")
    Call<LoginFlowResponse> login();
<<<<<<< HEAD


    /**
     * Try to create an account
=======

    /**
     * Try to create an account
     *
     * @param params the registration params
>>>>>>> 3d797f2c
     */
    @POST("register")
    Call<JsonObject> register(@Body RegistrationParams params);

    /**
     * Pass params to the server for the current login phase.
     *
     * @param loginParams the login parameters
     */
    @POST("login")
    Call<JsonObject> login(@Body LoginParams loginParams);

    /**
     * Invalidate the access token, so that it can no longer be used for authorization.
     */
    @POST("logout")
    Call<JsonObject> logout();
}<|MERGE_RESOLUTION|>--- conflicted
+++ resolved
@@ -36,18 +36,11 @@
      */
     @GET("login")
     Call<LoginFlowResponse> login();
-<<<<<<< HEAD
-
-
-    /**
-     * Try to create an account
-=======
 
     /**
      * Try to create an account
      *
      * @param params the registration params
->>>>>>> 3d797f2c
      */
     @POST("register")
     Call<JsonObject> register(@Body RegistrationParams params);
