--- conflicted
+++ resolved
@@ -23,13 +23,10 @@
 import org.matrix.androidsdk.rest.model.bingrules.BingRule;
 import org.matrix.androidsdk.rest.model.bingrules.BingRulesResponse;
 
-<<<<<<< HEAD
-=======
 import retrofit2.Call;
 import retrofit2.Callback;
 import retrofit2.Response;
 
->>>>>>> 3d797f2c
 public class BingRulesRestClient extends RestClient<BingRulesApi> {
 
     /**
@@ -45,19 +42,6 @@
      * @param callback the asynchronous callback.
      */
     public void getAllBingRules(final ApiCallback<BingRulesResponse> callback) {
-<<<<<<< HEAD
-        mApi
-            .getAllBingRules()
-            .enqueue(new DefaultRetrofit2CallbackWrapper<>(callback));
-    }
-
-    public void updateEnableRuleStatus(
-        String Kind, String ruleId, boolean status, final ApiCallback<Void> callback
-    ) {
-        mApi
-            .updateEnableRuleStatus(Kind, ruleId, status)
-            .enqueue(new DefaultRetrofit2CallbackWrapper<>(callback));
-=======
         mApi.getAllBingRules().enqueue(new DefaultRetrofit2CallbackWrapper<>(callback));
     }
 
@@ -83,7 +67,6 @@
      */
     public void updateRuleActions(String Kind, String ruleId, Object actions, final ApiCallback<Void> callback) {
         mApi.updateRuleActions(Kind, ruleId, actions).enqueue(new DefaultRetrofit2CallbackWrapper<>(callback));
->>>>>>> 3d797f2c
     }
 
     /**
@@ -104,10 +87,6 @@
      * @param callback the asynchronous callback
      */
     public void addRule(BingRule rule, final ApiCallback<Void> callback) {
-<<<<<<< HEAD
-        mApi.addRule(rule.kind, rule.ruleId, rule).enqueue(new DefaultRetrofit2CallbackWrapper<>(callback));
-=======
         mApi.addRule(rule.kind, rule.ruleId, rule.toJsonElement()).enqueue(new DefaultRetrofit2CallbackWrapper<>(callback));
->>>>>>> 3d797f2c
     }
 }