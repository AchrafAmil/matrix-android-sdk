/*
 * Copyright 2014 OpenMarket Ltd
 * Copyright 2017 Vector Creations Ltd
 *
 * Licensed under the Apache License, Version 2.0 (the "License");
 * you may not use this file except in compliance with the License.
 * You may obtain a copy of the License at
 *
 *     http://www.apache.org/licenses/LICENSE-2.0
 *
 * Unless required by applicable law or agreed to in writing, software
 * distributed under the License is distributed on an "AS IS" BASIS,
 * WITHOUT WARRANTIES OR CONDITIONS OF ANY KIND, either express or implied.
 * See the License for the specific language governing permissions and
 * limitations under the License.
 */
package org.matrix.androidsdk.rest.model.login;

import android.os.Build;
import android.support.annotation.NonNull;
import android.text.TextUtils;

import org.matrix.androidsdk.rest.client.LoginRestClient;

import java.util.HashMap;
import java.util.Map;

/**
 * Object to pass to a /login call of type password.
 */
public class PasswordLoginParams extends LoginParams {
    public static final String IDENTIFIER_KEY_TYPE_USER = "m.id.user";
    public static final String IDENTIFIER_KEY_TYPE_THIRD_PARTY = "m.id.thirdparty";
    public static final String IDENTIFIER_KEY_TYPE_PHONE = "m.id.phone";

    public static final String IDENTIFIER_KEY_TYPE = "type";
    public static final String IDENTIFIER_KEY_MEDIUM = "medium";
    public static final String IDENTIFIER_KEY_ADDRESS = "address";
    public static final String IDENTIFIER_KEY_USER = "user";
    public static final String IDENTIFIER_KEY_COUNTRY = "country";
    public static final String IDENTIFIER_KEY_NUMBER = "number";

    // identifier parameters
    public Map<String, Object> identifier;

    // user name login
    public String user;

    // email login
    public String address;
    public String medium;

    // common
    public String password;

    // A display name to assign to the newly-created device
    public String initial_device_display_name;
    public String device_id;

    /**
     * Set login params for username/password
     *
     * @param username the username
     * @param password the password
     */
    public void setUserIdentifier(@NonNull final String username, @NonNull final String password) {
        identifier = new HashMap<>();
        identifier.put(IDENTIFIER_KEY_TYPE, IDENTIFIER_KEY_TYPE_USER);
        identifier.put(IDENTIFIER_KEY_USER, username);
        // For backward compatibility
        this.user = username;

        setOtherData(password);
    }

    /**
     * Set login params for 3pid(except phone number)/password
     *
     * @param medium   3pid type
     * @param address  3pid value
     * @param password the password
     */
    public void setThirdPartyIdentifier(@NonNull final String medium, @NonNull final String address, @NonNull final String password) {
        identifier = new HashMap<>();
        identifier.put(IDENTIFIER_KEY_TYPE, IDENTIFIER_KEY_TYPE_THIRD_PARTY);
        identifier.put(IDENTIFIER_KEY_MEDIUM, medium);
        identifier.put(IDENTIFIER_KEY_ADDRESS, address);
        // For backward compatibility
        this.medium = medium;
        this.address = address;

        setOtherData(password);
    }

    /**
     * Set login params for phone number/password
     *
     * @param phoneNumber the phone number
     * @param countryCode the country code
     * @param password    the password
     */
    public void setPhoneIdentifier(@NonNull final String phoneNumber, @NonNull final String countryCode, @NonNull final String password) {
        identifier = new HashMap<>();
        identifier.put(IDENTIFIER_KEY_TYPE, IDENTIFIER_KEY_TYPE_PHONE);
        identifier.put(IDENTIFIER_KEY_NUMBER, phoneNumber);
        identifier.put(IDENTIFIER_KEY_COUNTRY, countryCode);

        setOtherData(password);
    }

    /**
     * Set basic params
     *
     * @param password the password
     */
    private void setOtherData(@NonNull final String password) {
        this.password = password;
        this.type = LoginRestClient.LOGIN_FLOW_TYPE_PASSWORD;
        this.initial_device_display_name = Build.MODEL.trim();
    }

<<<<<<< HEAD
    public void setDeviceId(String deviceId) {
        this.device_id = deviceId;
=======
    /**
     * Set the device name
     *
     * @param deviceName the new device name
     */
    public void setDeviceName(String deviceName) {
        if ((null != deviceName) && !TextUtils.isEmpty(deviceName.trim())) {
            this.initial_device_display_name = deviceName.trim();
        } else {
            this.initial_device_display_name = Build.MODEL.trim();
        }
>>>>>>> 3d797f2c
    }
}<|MERGE_RESOLUTION|>--- conflicted
+++ resolved
@@ -119,10 +119,10 @@
         this.initial_device_display_name = Build.MODEL.trim();
     }
 
-<<<<<<< HEAD
     public void setDeviceId(String deviceId) {
         this.device_id = deviceId;
-=======
+    }
+
     /**
      * Set the device name
      *
@@ -134,6 +134,5 @@
         } else {
             this.initial_device_display_name = Build.MODEL.trim();
         }
->>>>>>> 3d797f2c
     }
 }