/*
 * Copyright 2014 OpenMarket Ltd
 *
 * Licensed under the Apache License, Version 2.0 (the "License");
 * you may not use this file except in compliance with the License.
 * You may obtain a copy of the License at
 *
 *     http://www.apache.org/licenses/LICENSE-2.0
 *
 * Unless required by applicable law or agreed to in writing, software
 * distributed under the License is distributed on an "AS IS" BASIS,
 * WITHOUT WARRANTIES OR CONDITIONS OF ANY KIND, either express or implied.
 * See the License for the specific language governing permissions and
 * limitations under the License.
 */
package org.matrix.androidsdk.rest.model;

import android.text.TextUtils;

<<<<<<< HEAD
import okhttp3.MediaType;
import okhttp3.ResponseBody;

=======
import com.google.gson.annotations.SerializedName;

import java.util.Arrays;
import java.util.HashSet;
import java.util.Set;

import okhttp3.MediaType;
import okhttp3.ResponseBody;
>>>>>>> 3d797f2c

/**
 * Represents a standard error response.
 */
public class MatrixError implements java.io.Serializable {
    public static final String FORBIDDEN = "M_FORBIDDEN";
    public static final String UNKNOWN = "M_UNKNOWN";
    public static final String UNKNOWN_TOKEN = "M_UNKNOWN_TOKEN";
    public static final String BAD_JSON = "M_BAD_JSON";
    public static final String NOT_JSON = "M_NOT_JSON";
    public static final String NOT_FOUND = "M_NOT_FOUND";
    public static final String LIMIT_EXCEEDED = "M_LIMIT_EXCEEDED";
    public static final String USER_IN_USE = "M_USER_IN_USE";
    public static final String ROOM_IN_USE = "M_ROOM_IN_USE";
    public static final String BAD_PAGINATION = "M_BAD_PAGINATION";
    public static final String UNAUTHORIZED = "M_UNAUTHORIZED";
    public static final String OLD_VERSION = "M_OLD_VERSION";
    public static final String UNRECOGNIZED = "M_UNRECOGNIZED";

    public static final String LOGIN_EMAIL_URL_NOT_YET = "M_LOGIN_EMAIL_URL_NOT_YET";
    public static final String THREEPID_AUTH_FAILED = "M_THREEPID_AUTH_FAILED";
    // Error code returned by the server when no account matches the given 3pid
    public static final String THREEPID_NOT_FOUND = "M_THREEPID_NOT_FOUND";
    public static final String THREEPID_IN_USE = "M_THREEPID_IN_USE";
    public static final String SERVER_NOT_TRUSTED = "M_SERVER_NOT_TRUSTED";
    public static final String TOO_LARGE = "M_TOO_LARGE";

    public static final String M_CONSENT_NOT_GIVEN = "M_CONSENT_NOT_GIVEN";

    // custom ones
    public static final String NOT_SUPPORTED = "M_NOT_SUPPORTED";

    // Define the configuration error codes.
    // The others matrix errors are requests dedicated
    // UNKNOWN_TOKEN : the access token is no more valid
    // OLD_VERSION : the current SDK / application versions are too old and might trigger some unexpected errors.
    public static final Set<String> mConfigurationErrorCodes = new HashSet<>(Arrays.asList(UNKNOWN_TOKEN, OLD_VERSION));

    public String errcode;
    public String error;
    public Integer retry_after_ms;

    @SerializedName("consent_uri")
    public String consentUri;

    // extracted from the error response
    public Integer mStatus;
    public String  mReason;
    public ResponseBody mErrorBody;
    public String mErrorBodyAsString;
    public MediaType mErrorBodyMimeType;

    /**
     * Default creator
     */
    public MatrixError() {
    }

    /**
     * Creator with error description
     *
     * @param anErrcode the error code.
     * @param anError   the error message.
     */
    public MatrixError(String anErrcode, String anError) {
        errcode = anErrcode;
        error = anError;
    }

    /**
     * @return a localized error message.
     */
    public String getLocalizedMessage() {
        String localizedMessage = "";

        if (!TextUtils.isEmpty(error)) {
            localizedMessage = error;
        } else if (!TextUtils.isEmpty(errcode)) {
            localizedMessage = errcode;
        }

        return localizedMessage;
    }

    /**
     * @return a  error message.
     */
    public String getMessage() {
        return getLocalizedMessage();
    }

    /**
     * @return true if the error code is a supported one
     */
    public boolean isSupportedErrorCode() {
        return MatrixError.FORBIDDEN.equals(errcode) ||
                MatrixError.UNKNOWN_TOKEN.equals(errcode) ||
                MatrixError.BAD_JSON.equals(errcode) ||
                MatrixError.NOT_JSON.equals(errcode) ||
                MatrixError.NOT_FOUND.equals(errcode) ||
                MatrixError.LIMIT_EXCEEDED.equals(errcode) ||
                MatrixError.USER_IN_USE.equals(errcode) ||
                MatrixError.ROOM_IN_USE.equals(errcode) ||
                MatrixError.TOO_LARGE.equals(errcode) ||
                MatrixError.BAD_PAGINATION.equals(errcode) ||
                MatrixError.OLD_VERSION.equals(errcode) ||
                MatrixError.UNRECOGNIZED.equals(errcode);
    }

    /**
     * Tells if a matrix error code is a configuration error code.
     *
     * @param matrixErrorCode the matrix error code
     * @return true if it is one
     */
    public static boolean isConfigurationErrorCode(String matrixErrorCode) {
        return (null != matrixErrorCode) && mConfigurationErrorCodes.contains(matrixErrorCode);
    }
}<|MERGE_RESOLUTION|>--- conflicted
+++ resolved
@@ -17,11 +17,6 @@
 
 import android.text.TextUtils;
 
-<<<<<<< HEAD
-import okhttp3.MediaType;
-import okhttp3.ResponseBody;
-
-=======
 import com.google.gson.annotations.SerializedName;
 
 import java.util.Arrays;
@@ -30,7 +25,6 @@
 
 import okhttp3.MediaType;
 import okhttp3.ResponseBody;
->>>>>>> 3d797f2c
 
 /**
  * Represents a standard error response.
