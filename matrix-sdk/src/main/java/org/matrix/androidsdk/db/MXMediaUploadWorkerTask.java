/*
 * Copyright 2015 OpenMarket Ltd
 *
 * Licensed under the Apache License, Version 2.0 (the "License");
 * you may not use this file except in compliance with the License.
 * You may obtain a copy of the License at
 *
 *     http://www.apache.org/licenses/LICENSE-2.0
 *
 * Unless required by applicable law or agreed to in writing, software
 * distributed under the License is distributed on an "AS IS" BASIS,
 * WITHOUT WARRANTIES OR CONDITIONS OF ANY KIND, either express or implied.
 * See the License for the specific language governing permissions and
 * limitations under the License.
 */

package org.matrix.androidsdk.db;

import android.os.AsyncTask;
import android.os.Handler;
import android.os.Looper;
<<<<<<< HEAD
=======
import android.util.Pair;

import org.matrix.androidsdk.util.Log;
>>>>>>> 3d797f2c

import org.json.JSONException;
import org.json.JSONObject;
import org.matrix.androidsdk.OkHttpClientProvider;
import org.matrix.androidsdk.listeners.IMXMediaUploadListener;
import org.matrix.androidsdk.rest.callback.ApiCallback;
import org.matrix.androidsdk.rest.model.ContentResponse;
import org.matrix.androidsdk.rest.model.MatrixError;
import org.matrix.androidsdk.util.ContentManager;
import org.matrix.androidsdk.util.JsonUtils;
import org.matrix.androidsdk.util.Log;

import java.io.DataOutputStream;
import java.io.EOFException;
import java.io.IOException;
import java.io.InputStream;
import java.net.HttpURLConnection;
import java.net.URL;
import java.net.URLEncoder;
import java.util.ArrayList;
import java.util.Collection;
import java.util.Date;
import java.util.HashMap;
import java.util.Timer;
import java.util.TimerTask;

<<<<<<< HEAD
import okhttp3.MediaType;
import okhttp3.OkHttpClient;
import okhttp3.Request;
import okhttp3.RequestBody;
import okhttp3.Response;
import okio.BufferedSink;
=======
import javax.net.ssl.HttpsURLConnection;
import javax.net.ssl.SSLSocketFactory;
import javax.net.ssl.X509TrustManager;
>>>>>>> 3d797f2c

/**
 * Private AsyncTask used to upload files.
 */
public class MXMediaUploadWorkerTask extends AsyncTask<Void, IMXMediaUploadListener.UploadStats, String> {

    private static final String LOG_TAG = MXMediaUploadWorkerTask.class.getSimpleName();

    // upload ID -> task
    private static final HashMap<String, MXMediaUploadWorkerTask> mPendingUploadByUploadId = new HashMap<>();

    // progress listener
    private final ArrayList<IMXMediaUploadListener> mUploadListeners = new ArrayList<>();

    // the upload stats
    private IMXMediaUploadListener.UploadStats mUploadStats;

    // the media mimeType
    private final String mMimeType;

    // the media to upload
    private final InputStream mContentStream;

    // its unique identifier
    private final String mUploadId;

    // store the server response to provide it the listeners
    private String mResponseFromServer = null;

    // tells if the current upload has been cancelled.
    private boolean mIsCancelled = false;

    /**
     * Tells if the upload has been completed
     */
    private boolean mIsDone = false;

    // upload const
    private static final int UPLOAD_BUFFER_READ_SIZE = 1024 * 32;

    // dummy ApiCallback uses to be warned when the upload must be declared as "undeliverable".
    private final ApiCallback mApiCallback = new ApiCallback() {
        @Override
        public void onSuccess(Object info) {
        }

        @Override
        public void onNetworkError(Exception e) {
        }

        @Override
        public void onMatrixError(MatrixError e) {
        }

        @Override
        public void onUnexpectedError(Exception e) {
            dispatchResult(mResponseFromServer);
        }
    };

    // the upload server HTTP response code
    private int mResponseCode = -1;

    // the media file name
    private String mFilename = null;

    // the content manager
    private final ContentManager mContentManager;

    /**
     * Check if there is a pending download for the url.
     *
     * @param uploadId The id to check the existence
     * @return the dedicated BitmapWorkerTask if it exists.
     */
    public static MXMediaUploadWorkerTask getMediaDUploadWorkerTask(String uploadId) {
        if ((uploadId != null) && mPendingUploadByUploadId.containsKey(uploadId)) {
            MXMediaUploadWorkerTask task;
            synchronized (mPendingUploadByUploadId) {
                task = mPendingUploadByUploadId.get(uploadId);
            }
            return task;
        } else {
            return null;
        }
    }

    /**
     * Cancel the pending uploads.
     */
    public static void cancelPendingUploads() {
        Collection<MXMediaUploadWorkerTask> tasks = mPendingUploadByUploadId.values();

        // cancels the running task
        for (MXMediaUploadWorkerTask task : tasks) {
            try {
                task.cancelUpload();
                task.cancel(true);
            } catch (Exception e) {
                Log.e(LOG_TAG, "cancelPendingUploads " + e.getMessage());
            }
        }

        mPendingUploadByUploadId.clear();
    }

    /**
     * Constructor
     *
     * @param contentManager the content manager
     * @param contentStream  the stream to upload
     * @param mimeType       the mime type
     * @param uploadId       the upload id
     * @param filename       the dest filename
     * @param listener       the upload listener
     */
    public MXMediaUploadWorkerTask(ContentManager contentManager, InputStream contentStream, String mimeType, String uploadId, String filename, IMXMediaUploadListener listener) {
        try {
            contentStream.reset();
        } catch (Exception e) {
            Log.e(LOG_TAG, "MXMediaUploadWorkerTask " + e.getMessage());
        }

        if ((null != listener) && (mUploadListeners.indexOf(listener) < 0)) {
            mUploadListeners.add(listener);
        }
        mMimeType = mimeType;
        mContentStream = contentStream;
        mUploadId = uploadId;
        mFilename = filename;
        mContentManager = contentManager;

        if (null != uploadId) {
            mPendingUploadByUploadId.put(uploadId, this);
        }
    }

    /**
     * Add an upload listener
     *
     * @param aListener the listener to add.
     */
    public void addListener(IMXMediaUploadListener aListener) {
        if ((null != aListener) && (mUploadListeners.indexOf(aListener) < 0)) {
            mUploadListeners.add(aListener);
        }
    }

    /**
     * @return the upload progress
     */
    public int getProgress() {
        if (null != mUploadStats) {
            return mUploadStats.mProgress;
        }
        return -1;
    }

    /**
     * @return the upload stats
     */
    public IMXMediaUploadListener.UploadStats getStats() {
        return mUploadStats;
    }

    /**
     * @return true if the current upload has been cancelled.
     */
    private synchronized boolean isUploadCancelled() {
        return mIsCancelled;
    }

    /**
     * Cancel the current upload.
     */
    public synchronized void cancelUpload() {
        mIsCancelled = true;
    }

    /**
     * refresh the progress info
     */
    private void publishProgress(long startUploadTime) {
        mUploadStats.mElapsedTime = (int) ((System.currentTimeMillis() - startUploadTime) / 1000);

        if (0 != mUploadStats.mFileSize) {
            // Uploading data is 90% of the job
            // the other 10s is the end of the connection related actions
            mUploadStats.mProgress = (int) (((long) mUploadStats.mUploadedSize) * 96 / mUploadStats.mFileSize);
        }

        // avoid zero div
        if (System.currentTimeMillis() != startUploadTime) {
            mUploadStats.mBitRate = (int) (((long) mUploadStats.mUploadedSize) * 1000 / (System.currentTimeMillis() - startUploadTime) / 1024);
        } else {
            mUploadStats.mBitRate = 0;
        }

        if (0 != mUploadStats.mBitRate) {
            mUploadStats.mEstimatedRemainingTime = (mUploadStats.mFileSize - mUploadStats.mUploadedSize) / 1024 / mUploadStats.mBitRate;
        } else {
            mUploadStats.mEstimatedRemainingTime = -1;
        }

        publishProgress(mUploadStats);
    }

    @Override
    protected String doInBackground(Void... params) {
        mResponseCode = -1;
        int totalSize;
        String serverResponse = null;
        String urlString = mContentManager.getHsConfig().getHomeserverUri().toString() + ContentManager.URI_PREFIX_CONTENT_API + "upload?access_token=" + mContentManager.getHsConfig().getCredentials().accessToken;

        if (null != mFilename) {
            try {
                String utf8Filename = URLEncoder.encode(mFilename, "utf-8");
                urlString += "&filename=" + utf8Filename;
            } catch (Exception e) {
                Log.e(LOG_TAG, "doInBackground " + e.getMessage());
            }
        }

        try {
            URL url = new URL(urlString);
<<<<<<< HEAD
            final Handler uiHandler = new Handler(Looper.getMainLooper());
            RequestBody requestBody = new RequestBody() {
                @Override public MediaType contentType() {
                    return MediaType.parse(mMimeType);
=======

            conn = (HttpURLConnection) url.openConnection();
            conn.setDoInput(true);
            conn.setDoOutput(true);
            conn.setUseCaches(false);
            conn.setRequestMethod("POST");

            if (conn instanceof HttpsURLConnection) {
                // Add SSL Socket factory.
                HttpsURLConnection sslConn = (HttpsURLConnection) conn;
                try {
                    Pair<SSLSocketFactory, X509TrustManager> pair = CertUtil.newPinnedSSLSocketFactory(mContentManager.getHsConfig());
                    sslConn.setSSLSocketFactory(pair.first);
                    sslConn.setHostnameVerifier(CertUtil.newHostnameVerifier(mContentManager.getHsConfig()));
                } catch (Exception e) {
                    Log.e(LOG_TAG, "sslConn " + e.getMessage());
>>>>>>> 3d797f2c
                }

                @Override public void writeTo(BufferedSink sink) throws IOException {
                    byte [] buffer = new byte[UPLOAD_BUFFER_READ_SIZE];
                    int bytesRead = 0;
                    while((bytesRead = mContentStream.read(buffer)) != -1) {
                        sink.outputStream().write(buffer, 0, bytesRead);
                        mUploadStats.mUploadedSize += bytesRead;
                    }
                }
            };
            Request request = new Request.Builder()
                .url(url)
                .post(requestBody)
                .build();
            OkHttpClient client = OkHttpClientProvider.getUploadOkHttpClient();

            totalSize = mContentStream.available();
            final long startUploadTime = System.currentTimeMillis();
            Log.d(LOG_TAG, "doInBackground : start Upload (" + totalSize + " bytes)");
            dispatchOnUploadStart();
            final Timer refreshTimer = new Timer();
            uiHandler.post(new Runnable() {
                @Override
                public void run() {
                    try {
                        refreshTimer.scheduleAtFixedRate(new TimerTask() {
                            @Override
                            public void run() {
                                uiHandler.post(new Runnable() {
                                    @Override
                                    public void run() {
                                        if (!mIsDone) {
                                            publishProgress(startUploadTime);
                                        }
                                    }
<<<<<<< HEAD
                                }
                            });
                        }
                    }, new Date(), 100);

=======
                                });
                            }
                        }, new java.util.Date(), 100);
                    } catch (Throwable throwable) {
                        Log.e(LOG_TAG, "scheduleAtFixedRate failed " + throwable.getMessage());
                    }
>>>>>>> 3d797f2c
                }
            });
            initUploadStats(totalSize);
            Response response = client.newCall(request).execute();
            mIsDone = true;
            uiHandler.post(new Runnable() {
                @Override
                public void run() {
                    refreshTimer.cancel();
                }
            });

            if (!isUploadCancelled()) {
                mUploadStats.mProgress = 98;
                publishProgress(startUploadTime);
                mResponseCode = response.code();
                mUploadStats.mProgress = 99;
                publishProgress(startUploadTime);

                Log.d(LOG_TAG, "doInBackground : Upload is done with response code " + mResponseCode);

                InputStream is = response.body().byteStream();

                int ch;
                StringBuffer b = new StringBuffer();
                while ((ch = is.read()) != -1) {
                    b.append((char) ch);
                }
                serverResponse = b.toString();
                is.close();

                // the server should provide an error description
                if (mResponseCode != HttpURLConnection.HTTP_OK) {
                    try {
                        JSONObject responseJSON = new JSONObject(serverResponse);
                        serverResponse = responseJSON.getString("error");
                    } catch (JSONException e) {
                        Log.e(LOG_TAG, "doInBackground : Error parsing " + e.getMessage());
                    }
                }
            }
        } catch (Exception e) {
            serverResponse = e.getLocalizedMessage();
            Log.e(LOG_TAG, "doInBackground ; failed with error " + e.getClass() + " - " + e.getMessage());
        }

        mResponseFromServer = serverResponse;

        return serverResponse;
    }

<<<<<<< HEAD
    private void initUploadStats(int totalSize) {
        mUploadStats = new IMXMediaUploadListener.UploadStats();
        mUploadStats.mUploadId = mUploadId;
        mUploadStats.mProgress = 0;
        mUploadStats.mUploadedSize = 0;
        mUploadStats.mFileSize = totalSize;
        mUploadStats.mElapsedTime = 0;
        mUploadStats.mEstimatedRemainingTime = -1;
        mUploadStats.mBitRate = 0;
    }

=======
>>>>>>> 3d797f2c
    @Override
    protected void onProgressUpdate(IMXMediaUploadListener.UploadStats... progress) {
        super.onProgressUpdate(progress);

        Log.d(LOG_TAG, "Upload " + this + " : " + mUploadStats.mProgress);

        dispatchOnUploadProgress(mUploadStats);
    }

    /**
     * Dispatch the result to the callbacks
     *
     * @param serverResponse the server response
     */
    private void dispatchResult(final String serverResponse) {
        if (null != mUploadId) {
            mPendingUploadByUploadId.remove(mUploadId);
        }

        mContentManager.getUnsentEventsManager().onEventSent(mApiCallback);

        // close the source stream
        try {
            mContentStream.close();
        } catch (Exception e) {
            Log.e(LOG_TAG, "dispatchResult " + e.getMessage());
        }

        if (isUploadCancelled()) {
            dispatchOnUploadCancel();
        } else {
            ContentResponse uploadResponse = ((mResponseCode != 200) || (serverResponse == null)) ? null : JsonUtils.toContentResponse(serverResponse);

            if ((null == uploadResponse) || (null == uploadResponse.contentUri)) {
                dispatchOnUploadError(mResponseCode, serverResponse);
            } else {
                dispatchOnUploadComplete(uploadResponse.contentUri);
            }
        }
    }

    @Override
    protected void onPostExecute(final String serverResponseMessage) {
        // do not call the callback if cancelled.
        if (!isCancelled()) {
            dispatchResult(serverResponseMessage);
        }
    }

    //==============================================================================================================
    // Dispatchers
    //==============================================================================================================

    /**
     * Dispatch Upload start
     */
    private void dispatchOnUploadStart() {
        for (IMXMediaUploadListener listener : mUploadListeners) {
            try {
                listener.onUploadStart(mUploadId);

            } catch (Exception e) {
                Log.e(LOG_TAG, "dispatchOnUploadStart failed " + e.getMessage());
            }
        }
    }

    /**
     * Dispatch Upload start
     *
     * @param stats the upload stats
     */
    private void dispatchOnUploadProgress(IMXMediaUploadListener.UploadStats stats) {
        for (IMXMediaUploadListener listener : mUploadListeners) {
            try {
                listener.onUploadProgress(mUploadId, stats);
            } catch (Exception e) {
                Log.e(LOG_TAG, "dispatchOnUploadProgress failed " + e.getMessage());
            }
        }
    }

    /**
     * Dispatch Upload cancel.
     */
    private void dispatchOnUploadCancel() {
        for (IMXMediaUploadListener listener : mUploadListeners) {
            try {
                listener.onUploadCancel(mUploadId);
            } catch (Exception e) {
                Log.e(LOG_TAG, "listener failed " + e.getMessage());
            }
        }
    }

    /**
     * Dispatch Upload error.
     *
     * @param serverResponseCode the server response code.
     * @param serverErrorMessage the server error message
     */
    private void dispatchOnUploadError(int serverResponseCode, String serverErrorMessage) {
        for (IMXMediaUploadListener listener : mUploadListeners) {
            try {
                listener.onUploadError(mUploadId, serverResponseCode, serverErrorMessage);
            } catch (Exception e) {
                Log.e(LOG_TAG, "dispatchOnUploadError failed " + e.getMessage());
            }
        }
    }

    /**
     * Dispatch Upload complete.
     *
     * @param contentUri the media uri.
     */
    private void dispatchOnUploadComplete(String contentUri) {
        for (IMXMediaUploadListener listener : mUploadListeners) {
            try {
                listener.onUploadComplete(mUploadId, contentUri);
            } catch (Exception e) {
                Log.e(LOG_TAG, "dispatchOnUploadComplete failed " + e.getMessage());
            }
        }
    }
}<|MERGE_RESOLUTION|>--- conflicted
+++ resolved
@@ -19,12 +19,6 @@
 import android.os.AsyncTask;
 import android.os.Handler;
 import android.os.Looper;
-<<<<<<< HEAD
-=======
-import android.util.Pair;
-
-import org.matrix.androidsdk.util.Log;
->>>>>>> 3d797f2c
 
 import org.json.JSONException;
 import org.json.JSONObject;
@@ -37,8 +31,6 @@
 import org.matrix.androidsdk.util.JsonUtils;
 import org.matrix.androidsdk.util.Log;
 
-import java.io.DataOutputStream;
-import java.io.EOFException;
 import java.io.IOException;
 import java.io.InputStream;
 import java.net.HttpURLConnection;
@@ -46,23 +38,16 @@
 import java.net.URLEncoder;
 import java.util.ArrayList;
 import java.util.Collection;
-import java.util.Date;
 import java.util.HashMap;
 import java.util.Timer;
 import java.util.TimerTask;
 
-<<<<<<< HEAD
 import okhttp3.MediaType;
 import okhttp3.OkHttpClient;
 import okhttp3.Request;
 import okhttp3.RequestBody;
 import okhttp3.Response;
 import okio.BufferedSink;
-=======
-import javax.net.ssl.HttpsURLConnection;
-import javax.net.ssl.SSLSocketFactory;
-import javax.net.ssl.X509TrustManager;
->>>>>>> 3d797f2c
 
 /**
  * Private AsyncTask used to upload files.
@@ -288,29 +273,10 @@
 
         try {
             URL url = new URL(urlString);
-<<<<<<< HEAD
             final Handler uiHandler = new Handler(Looper.getMainLooper());
             RequestBody requestBody = new RequestBody() {
                 @Override public MediaType contentType() {
                     return MediaType.parse(mMimeType);
-=======
-
-            conn = (HttpURLConnection) url.openConnection();
-            conn.setDoInput(true);
-            conn.setDoOutput(true);
-            conn.setUseCaches(false);
-            conn.setRequestMethod("POST");
-
-            if (conn instanceof HttpsURLConnection) {
-                // Add SSL Socket factory.
-                HttpsURLConnection sslConn = (HttpsURLConnection) conn;
-                try {
-                    Pair<SSLSocketFactory, X509TrustManager> pair = CertUtil.newPinnedSSLSocketFactory(mContentManager.getHsConfig());
-                    sslConn.setSSLSocketFactory(pair.first);
-                    sslConn.setHostnameVerifier(CertUtil.newHostnameVerifier(mContentManager.getHsConfig()));
-                } catch (Exception e) {
-                    Log.e(LOG_TAG, "sslConn " + e.getMessage());
->>>>>>> 3d797f2c
                 }
 
                 @Override public void writeTo(BufferedSink sink) throws IOException {
@@ -347,20 +313,13 @@
                                             publishProgress(startUploadTime);
                                         }
                                     }
-<<<<<<< HEAD
-                                }
-                            });
-                        }
-                    }, new Date(), 100);
-
-=======
+
                                 });
                             }
                         }, new java.util.Date(), 100);
                     } catch (Throwable throwable) {
                         Log.e(LOG_TAG, "scheduleAtFixedRate failed " + throwable.getMessage());
                     }
->>>>>>> 3d797f2c
                 }
             });
             initUploadStats(totalSize);
@@ -412,7 +371,6 @@
         return serverResponse;
     }
 
-<<<<<<< HEAD
     private void initUploadStats(int totalSize) {
         mUploadStats = new IMXMediaUploadListener.UploadStats();
         mUploadStats.mUploadId = mUploadId;
@@ -424,8 +382,6 @@
         mUploadStats.mBitRate = 0;
     }
 
-=======
->>>>>>> 3d797f2c
     @Override
     protected void onProgressUpdate(IMXMediaUploadListener.UploadStats... progress) {
         super.onProgressUpdate(progress);
