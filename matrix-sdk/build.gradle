--- conflicted
+++ resolved
@@ -2,13 +2,8 @@
 apply plugin: 'com.android.library'
 
 android {
-<<<<<<< HEAD
-    compileSdkVersion 25
-    buildToolsVersion '26.0.2'
-=======
     compileSdkVersion 27
     buildToolsVersion '27.0.3'
->>>>>>> 3d797f2c
 
     packagingOptions {
         exclude 'LICENSE.txt'
@@ -18,13 +13,8 @@
     }
 
     defaultConfig {
-<<<<<<< HEAD
-        minSdkVersion 11
-        targetSdkVersion 25
-=======
         minSdkVersion 16
         targetSdkVersion 26
->>>>>>> 3d797f2c
         // use version to define a version code.
         versionCode 904
         version "0.9.4"
@@ -91,17 +81,12 @@
             buildConfigField "okhttp3.logging.HttpLoggingInterceptor.Level", "OKHTTP_LOGGING_LEVEL", "okhttp3.logging.HttpLoggingInterceptor.Level.NONE"
 
             libraryVariants.all { variant ->
-<<<<<<< HEAD
-                variant.outputs.all {
-                    outputFileName = outputFileName
-                            .replace(".aar", "-${version}.aar")
-=======
+
                 variant.outputs.each { output ->
                     def outputFile = output.outputFileName
                     if (outputFile != null && outputFile.endsWith('.aar')) {
                         output.outputFileName = outputFile.replace(".aar", "-${version}.aar")
                     }
->>>>>>> 3d797f2c
                 }
             }
         }
@@ -137,28 +122,6 @@
 }
 
 dependencies {
-<<<<<<< HEAD
-    compile fileTree(dir: 'libs', include: ['*.jar'])
-    compile 'com.android.support:appcompat-v7:25.3.1'
-    compile 'com.google.code.gson:gson:2.7'
-    compile 'com.squareup.retrofit2:retrofit:2.2.0'
-    compile 'com.squareup.retrofit2:converter-gson:2.2.0'
-    compile 'com.squareup.okhttp3:okhttp:3.7.0'
-    compile 'io.pristine:libjingle:9690@aar'
-    compile 'com.facebook.stetho:stetho:1.5.0'
-    compile 'com.facebook.stetho:stetho-okhttp3:1.5.0'
-
-    compile 'org.matrix:olm-sdk:olm-sdk@aar'
-
-    // Robolectric
-    testCompile 'com.android.support.test:runner:0.5'
-    testCompile 'com.android.support.test:rules:0.5'
-    testCompile 'org.mockito:mockito-core:1.10.19'
-    testCompile 'junit:junit:4.12'
-    testCompile 'org.hamcrest:hamcrest-library:1.3'
-    testCompile 'org.apache.maven:maven-ant-tasks:2.1.3' // fixes issue on linux/mac
-    testCompile('org.robolectric:robolectric:3.0') {
-=======
     implementation 'com.android.support:appcompat-v7:27.1.1'
     implementation 'com.squareup.retrofit2:retrofit:2.4.0'
     implementation 'com.squareup.retrofit2:converter-gson:2.4.0'
@@ -181,22 +144,13 @@
     testImplementation 'org.hamcrest:hamcrest-library:1.3'
     testImplementation 'org.apache.maven:maven-ant-tasks:2.1.3' // fixes issue on linux/mac
     testImplementation('org.robolectric:robolectric:3.0') {
->>>>>>> 3d797f2c
         exclude group: 'commons-logging', module: 'commons-logging'
         exclude group: 'org.apache.httpcomponents', module: 'httpclient'
     }
 
-<<<<<<< HEAD
-    testCompile 'junit:junit:4.12'
-    androidTestCompile 'junit:junit:4.12'
-    androidTestCompile 'com.android.support:support-annotations:25.3.1'
-    androidTestCompile 'com.android.support.test:runner:0.5'
-    androidTestCompile 'com.android.support.test:rules:0.5'
-=======
     testImplementation 'junit:junit:4.12'
     androidTestImplementation 'junit:junit:4.12'
     androidTestImplementation 'com.android.support:support-annotations:25.3.1'
     androidTestImplementation 'com.android.support.test:runner:0.5'
     androidTestImplementation 'com.android.support.test:rules:0.5'
->>>>>>> 3d797f2c
 }